/**
 * DeepSeek API Service
 * Handles communication with DeepSeek API for AI chat functionality
 */

import { supabase } from '../supabaseClient';
import { getSystemKnowledge } from '../../config/aiSystemKnowledge';
import {
  parseDateQueryTool,
  createInvoiceTool,
  getInvoicesTool,
  createExpenseTool,
  getExpensesTool,
  createIncomeTool,
  updateIncomeTool,
  getIncomeTool,
  getClientsTool,
  getCategoriesTool,
  getProjectsTool,
  calculateMonthlyIncomeTool,
  searchClientTool,
  createClientTool,
  createCategoryTool,
} from './aiTools';
import type { ChatMessage } from './chatConversationService';

<<<<<<< HEAD
// Import shared tools
import { parseDateQueryTool } from './tools/shared/dateTools';
import { getClientsTool, createClientTool } from './tools/shared/clientTools';
import { getCategoriesTool, createCategoryTool } from './tools/shared/categoryTools';
import { getTaxRatesTool, createTaxRateTool } from './tools/shared/taxTools';
import { validateProjectTool, createProjectTool, getProjectsTool, updateProjectTool, deleteProjectTool } from './tools/shared/projectTools';
import { getUIGuideTool } from './tools/shared/uiNavigationTools';

// Import income tools
import { validateIncomeTool, createIncomeTool, getIncomeTool, updateIncomeTool } from './tools/income/incomeTools';

// Import expense tools
import { validateExpenseTool, createExpenseTool, getExpensesTool, updateExpenseTool } from './tools/expense/expenseTools';
import { createVendorTool, getVendorsTool } from './tools/shared/vendorTools';

// Import budget tools
import { validateBudgetTool, createBudgetTool, getBudgetsTool, updateBudgetTool, deleteBudgetTool } from './tools/budget/budgetTools';

// Import invoice tools
import { getInvoicesTool } from './tools/invoice/invoiceTools';

// Import report tools
import { getReportSummaryTool, getTaxSummaryTool, getClientSummaryTool } from './tools/shared/reportTools';

// Import instructions
import { sharedInstructions } from './instructions/shared';
import { incomeInstructions } from './instructions/income';
import { expenseInstructions } from './instructions/expense';
import { budgetInstructions } from './instructions/budget';
import { invoiceInstructions } from './instructions/invoice';
import { projectInstructions } from './instructions/project';
import { reportInstructions } from './instructions/report';

// Import user settings
import { getUserSettings, getInvoiceSettings } from './userSettingsService';

=======
>>>>>>> 49130d0d
const DEEPSEEK_API_URL = 'https://api.deepseek.com/v1/chat/completions';
const DEEPSEEK_MODEL = 'deepseek-chat'; // or 'deepseek-chat' depending on available models

/**
 * Get DeepSeek API key from Supabase secrets
 */
const getDeepSeekApiKey = async (): Promise<string> => {
  try {
    // Get API key from Supabase Edge Function or environment
    // Since we're in the frontend, we'll need to call an edge function
    // For now, let's use a direct approach - you'll need to set up an edge function
    // that returns the API key securely
    
    // Alternative: Store in environment variable (less secure but simpler)
    const apiKey = process.env.REACT_APP_DEEPSEEK_API_KEY;
    
    if (!apiKey) {
      // Try to get from Supabase edge function
      const { data, error } = await supabase.functions.invoke('get-deepseek-key');
      if (error || !data?.key) {
        throw new Error('DeepSeek API key not found');
      }
      return data.key;
    }
    
    return apiKey;
  } catch (error) {
    console.error('Error getting DeepSeek API key:', error);
    throw error;
  }
};

/**
 * Define available tools for the AI
 */
const getToolsDefinition = () => {
  return [
    {
      type: 'function',
      function: {
        name: 'parseDateQueryTool',
        description: 'CRITICAL: This tool MUST be called FIRST whenever user mentions dates, date ranges, or time-related queries. It parses natural language dates and returns standardized YYYY-MM-DD format. IMPORTANT: After calling this tool and getting start_date and end_date, you MUST IMMEDIATELY call the appropriate get tool (getIncomeTool, getExpensesTool, or getInvoicesTool) with those dates. Do NOT respond to the user with just text - you MUST call the get tool to actually fetch the data. Examples: "Nov 5" → "2025-11-05", "November 5, 2024" → "2024-11-05", "last 7 days" → date range, "this week" → date range, "october" → "2025-10-01 to 2025-10-31", etc. IMPORTANT: Extract ONLY the date part from user query. For example, if user says "show me income on 9 november", extract just "9 november" and pass it as dateQuery. Flow: Step 1) Call parseDateQueryTool, Step 2) IMMEDIATELY call getIncomeTool/getExpensesTool/getInvoicesTool with the returned start_date and end_date.',
        parameters: {
          type: 'object',
          properties: {
            dateQuery: { 
              type: 'string', 
              description: 'EXTRACT AND PASS ONLY THE DATE PART from user query. Examples: If user says "show me income on 9 november", extract "9 november" and pass it. If user says "all of october", extract "october" or "all of october" and pass it. Can be: specific dates ("Nov 5", "November 5, 2025", "9 november"), relative dates ("today", "yesterday", "last 7 days"), date ranges ("from Nov 1 to Nov 5"), month-only ("october", "all of october", "october 2024"), or any natural language date expression. If user query contains no date, you can still call this with empty string to get current date info.' 
            },
          },
          required: ['dateQuery'],
        },
      },
    },
<<<<<<< HEAD

    // UI Navigation guide tool
    {
      type: 'function',
      function: {
        name: 'getUIGuideTool',
        description: 'Get step-by-step UI navigation instructions when user asks "how do I..." questions about using SmartCFO. Returns detailed steps, tips, and routes.',
        parameters: {
          type: 'object',
          properties: {
            feature: {
              type: 'string',
              enum: ['invoices', 'expenses', 'income', 'clients', 'projects', 'reports', 'dashboard', 'settings', 'overview'],
              description: 'Which feature the user needs help with. Use "overview" for general navigation.'
            }
          },
          required: ['feature'],
        },
      },
    },

    // Income tools
    {
      type: 'function',
      function: {
        name: 'validateIncomeTool',
        description: 'Validates income data BEFORE creating. Checks if provided client/category/tax_rate/currency exist and returns errors + missing fields. Use this FIRST when user provides income data.',
        parameters: {
          type: 'object',
          properties: {
            amount: { type: 'number', description: 'Income amount (NET, before tax)' },
            description: { type: 'string', description: 'Description of the income (optional)' },
            category_name: { type: 'string', description: 'Category name (optional)' },
            client_name: { type: 'string', description: 'Client name (optional)' },
            project_name: { type: 'string', description: 'Project name (optional, only if client is provided)' },
            tax_rate: { type: 'number', description: 'Tax rate percentage (optional)' },
            currency: { type: 'string', description: 'Currency code (optional, defaults to user base currency). Will validate if currency is enabled.' },
          },
          required: ['amount'],
        },
      },
    },
    {
      type: 'function',
      function: {
        name: 'createIncomeTool',
        description: 'Creates a new income record. Shows preview to user before saving. Category, client, and project are optional.',
        parameters: {
          type: 'object',
          properties: {
            amount: { type: 'number', description: 'Income amount (NET, before tax)' },
            description: { type: 'string', description: 'Description of the income' },
            date: { type: 'string', description: 'Date in YYYY-MM-DD format' },
            category_name: { type: 'string', description: 'Category name (optional)' },
            client_name: { type: 'string', description: 'Client name (optional)' },
            project_name: { type: 'string', description: 'Project name (optional, only if client is provided)' },
            reference_number: { type: 'string', description: 'Reference number (optional)' },
            tax_rate: { type: 'number', description: 'Tax rate percentage (optional)' },
            currency: { type: 'string', description: 'Currency code (optional, defaults to user base currency)' },
=======
    {
      type: 'function',
      function: {
        name: 'createInvoiceTool',
        description: 'Create a new invoice. IMPORTANT: If client_name or client_id is not provided, the system will show a selection modal to the user. Do NOT guess or assume client names - if user says "use 4" or refers to a number, ask them to select from the list. The system will automatically use the user\'s base currency - do not specify currency.',
        parameters: {
          type: 'object',
          properties: {
            client_name: { type: 'string', description: 'Client name (ONLY if user explicitly provided it, otherwise leave empty to show selection)' },
            client_id: { type: 'string', description: 'Client ID (if known, otherwise leave empty)' },
            date: { type: 'string', description: 'Invoice date (YYYY-MM-DD)' },
            due_date: { type: 'string', description: 'Due date (YYYY-MM-DD)' },
            items: {
              type: 'array',
              items: {
                type: 'object',
                properties: {
                  description: { type: 'string' },
                  quantity: { type: 'number' },
                  rate: { type: 'number' },
                },
                required: ['description', 'quantity', 'rate'],
              },
            },
            notes: { type: 'string' },
            tax_rate: { type: 'number' },
          },
          required: ['date', 'due_date', 'items'],
        },
      },
    },
    {
      type: 'function',
      function: {
        name: 'getInvoicesTool',
        description: 'Get invoices with optional filters (client, date range, status, month)',
        parameters: {
          type: 'object',
          properties: {
            client_id: { type: 'string' },
            start_date: { type: 'string' },
            end_date: { type: 'string' },
            status: { type: 'string' },
            month: { type: 'string', description: 'Month in format YYYY-MM' },
          },
        },
      },
    },
    {
      type: 'function',
      function: {
        name: 'createExpenseTool',
        description: 'Create a new expense. IMPORTANT: If category_name or category_id is not provided, the system will show a selection modal. Do NOT guess category names - if user says "use category 3" or refers to a number, leave category_name and category_id empty to show selection.',
        parameters: {
          type: 'object',
          properties: {
            amount: { type: 'number' },
            category_name: { type: 'string', description: 'Category name (ONLY if user explicitly provided the exact name, otherwise leave empty to show selection)' },
            category_id: { type: 'string', description: 'Category ID (if known, otherwise leave empty)' },
            description: { type: 'string' },
            date: { type: 'string', description: 'Date (YYYY-MM-DD)' },
            vendor: { type: 'string' },
            project_id: { type: 'string' },
>>>>>>> 49130d0d
          },
          required: ['amount', 'description', 'date'],
        },
      },
    },
    {
      type: 'function',
      function: {
        name: 'getExpensesTool',
        description: 'Get expenses with optional filters',
        parameters: {
          type: 'object',
          properties: {
            category_id: { type: 'string' },
            start_date: { type: 'string' },
            end_date: { type: 'string' },
            month: { type: 'string' },
            project_id: { type: 'string' },
          },
        },
      },
    },
                    {
                  type: 'function',
                  function: {
                    name: 'createIncomeTool',
                    description: 'Create a new income record. This saves it as a pending action for user preview. CRITICAL: You MUST ask for client_name unless user explicitly provides it or explicitly says "no client needed". Do NOT skip asking for client.',
                    parameters: {
                      type: 'object',
                      properties: {
                        amount: { type: 'number' },
                        description: { type: 'string' },
                        date: { type: 'string', description: 'Date (YYYY-MM-DD format, or relative like "yesterday", "today", "tomorrow" - will be auto-converted. If year is missing, current year will be used)' },
                        category_id: { type: 'string', description: 'Income category ID (optional)' },
                        category_name: { type: 'string', description: 'Income category name (optional, e.g., "Web Development", "Consulting", "Services") - will be resolved to category_id automatically' },
                        client_id: { type: 'string', description: 'Client ID (optional but recommended - ask for client unless user explicitly says "no client needed")' },
                        client_name: { type: 'string', description: 'Client name (optional but recommended - ask for client unless user explicitly says "no client needed") - will be resolved to client_id automatically. Try to extract client names from natural language descriptions (e.g., "sell nexterix a design" → client: "nexterix", description: "a design")' },
                        project_id: { type: 'string', description: 'Project ID (optional)' },
                        reference_number: { type: 'string', description: 'Reference number (optional)' },
                        tax_rate: { type: 'number', description: 'Tax rate percentage (optional, defaults to user\'s default tax rate)' },
                        tax_amount: { type: 'number', description: 'Tax amount (optional, will be calculated from tax_rate and amount if not provided)' },
                        currency: { type: 'string', description: 'Currency code (optional, defaults to user\'s base currency)' },
                      },
                      required: ['amount', 'description', 'date'],
                    },
                  },
                },
                {
                  type: 'function',
                  function: {
                    name: 'updateIncomeTool',
                    description: 'Update an existing income record. Uses the same client and category matching logic as createIncomeTool - checks both name and company_name for clients, handles multiple matches, and performs fuzzy matching. If client_name or category_name is provided and not found, returns an error with suggestions or offer to create.',
                    parameters: {
                      type: 'object',
                      properties: {
                        income_id: { type: 'string', description: 'Income record ID to update' },
                        amount: { type: 'number', description: 'Amount (optional)' },
                        description: { type: 'string', description: 'Description (optional)' },
                        date: { type: 'string', description: 'Date (YYYY-MM-DD format, or relative like "yesterday", "today" - optional)' },
                        category_id: { type: 'string', description: 'Category ID (optional)' },
                        category_name: { type: 'string', description: 'Category name (optional, will be resolved to category_id)' },
                        client_id: { type: 'string', description: 'Client ID (optional)' },
                        client_name: { type: 'string', description: 'Client name (optional, will be resolved to client_id)' },
                        project_id: { type: 'string', description: 'Project ID (optional)' },
                        reference_number: { type: 'string', description: 'Reference number (optional)' },
                        tax_rate: { type: 'number', description: 'Tax rate percentage (optional)' },
                        tax_amount: { type: 'number', description: 'Tax amount (optional)' },
                        currency: { type: 'string', description: 'Currency code (optional)' },
                      },
                      required: ['income_id'],
                    },
                  },
                },
    {
      type: 'function',
      function: {
        name: 'getIncomeTool',
        description: 'Get income records with optional filters. CRITICAL WORKFLOW: (1) Call parseDateQueryTool FIRST to parse date queries, (2) IMMEDIATELY call this tool with the returned start_date and end_date from parseDateQueryTool. Do NOT respond to the user until you have called this tool. Do NOT parse dates yourself - always use parseDateQueryTool first, then IMMEDIATELY call this tool with the returned dates. For single date queries, set both start_date and end_date to the same date (from parseDateQueryTool result). After calling this tool, you will receive the actual income data - then format and display it to the user.',
        parameters: {
          type: 'object',
          properties: {
<<<<<<< HEAD
            income_id: { type: 'string', description: 'ID of the income record to update' },
            amount: { type: 'number', description: 'New amount' },
            description: { type: 'string', description: 'New description' },
            date: { type: 'string', description: 'New date (YYYY-MM-DD)' },
            category_name: { type: 'string', description: 'New category name' },
            client_name: { type: 'string', description: 'New client name' },
            project_name: { type: 'string', description: 'New project name' },
            reference_number: { type: 'string', description: 'New reference number' },
            tax_rate: { type: 'number', description: 'New tax rate' },
            currency: { type: 'string', description: 'New currency code' },
=======
            start_date: { type: 'string', description: 'Start date in YYYY-MM-DD format. CRITICAL: Use the start_date value returned by parseDateQueryTool. Do NOT parse dates yourself - always call parseDateQueryTool first and use its returned start_date.' },
            end_date: { type: 'string', description: 'End date in YYYY-MM-DD format. CRITICAL: Use the end_date value returned by parseDateQueryTool. Do NOT parse dates yourself - always call parseDateQueryTool first and use its returned end_date. For single date queries, set this to the same as start_date (from parseDateQueryTool result).' },
            month: { type: 'string', description: 'Month in format YYYY-MM' },
            client_id: { type: 'string', description: 'Filter by client ID (optional - prefer using client_name or search_term for better matching)' },
            client_name: { type: 'string', description: 'Filter by client name (optional - will be resolved to client_id or used as search_term. CRITICAL: When user mentions a client name like "Abdullah Aslam", use client_name instead of trying to resolve client_id first. This ensures better matching.)' },
            category_id: { type: 'string', description: 'Filter by category ID' },
            project_id: { type: 'string', description: 'Filter by project ID' },
            search_term: { type: 'string', description: 'Search in description, reference number, category name, client name, or company name. CRITICAL: When user mentions a client name, prefer using client_name parameter or search_term instead of client_id for better matching.' },
            currency: { type: 'string', description: 'Filter by currency code (e.g., "USD", "EUR", "GBP")' },
            tax_rate: { type: 'number', description: 'Filter by tax rate percentage (e.g., 20 for 20%)' },
            amount: { type: 'number', description: 'Filter by exact amount (e.g., 239 for PKR 239)' },
>>>>>>> 49130d0d
          },
        },
      },
    },
<<<<<<< HEAD

    // Expense tools
    {
      type: 'function',
      function: {
        name: 'validateExpenseTool',
        description: 'Validates expense data BEFORE creating. Checks if provided vendor/category/tax_rate/currency exist and returns errors + missing fields. Use this FIRST when user provides expense data.',
        parameters: {
          type: 'object',
          properties: {
            amount: { type: 'number', description: 'Expense amount (NET, before tax)' },
            description: { type: 'string', description: 'Description of the expense (optional)' },
            category_name: { type: 'string', description: 'Category name (optional)' },
            vendor_name: { type: 'string', description: 'Vendor name (optional)' },
            tax_rate: { type: 'number', description: 'Tax rate percentage (optional)' },
            currency: { type: 'string', description: 'Currency code (optional, defaults to user base currency). Will validate if currency is enabled.' },
          },
          required: ['amount'],
        },
      },
    },
    {
      type: 'function',
      function: {
        name: 'createExpenseTool',
        description: 'Creates a new expense record. Shows preview to user before saving. Category and vendor are optional.',
        parameters: {
          type: 'object',
          properties: {
            amount: { type: 'number', description: 'Expense amount (NET, before tax)' },
            description: { type: 'string', description: 'Description of the expense' },
            date: { type: 'string', description: 'Date in YYYY-MM-DD format' },
            category_name: { type: 'string', description: 'Category name (optional)' },
            vendor_name: { type: 'string', description: 'Vendor name (optional)' },
            reference_number: { type: 'string', description: 'Reference number (optional)' },
            tax_rate: { type: 'number', description: 'Tax rate percentage (optional)' },
            currency: { type: 'string', description: 'Currency code (optional, defaults to user base currency)' },
          },
          required: ['amount', 'description', 'date'],
        },
      },
    },
    {
      type: 'function',
      function: {
        name: 'getExpensesTool',
        description: 'Retrieves expense records with optional filters. Use parsed dates from parseDateQueryTool for date filters.',
        parameters: {
          type: 'object',
          properties: {
            start_date: { type: 'string', description: 'Start date (YYYY-MM-DD)' },
            end_date: { type: 'string', description: 'End date (YYYY-MM-DD)' },
            category_name: { type: 'string', description: 'Filter by category name' },
            vendor_name: { type: 'string', description: 'Filter by vendor name' },
          },
          required: [],
        },
      },
    },
    {
      type: 'function',
      function: {
        name: 'updateExpenseTool',
        description: 'Updates an existing expense record.',
        parameters: {
          type: 'object',
          properties: {
            expense_id: { type: 'string', description: 'ID of the expense record to update' },
            amount: { type: 'number', description: 'New amount' },
            description: { type: 'string', description: 'New description' },
            date: { type: 'string', description: 'New date (YYYY-MM-DD)' },
            category_name: { type: 'string', description: 'New category name' },
            vendor_name: { type: 'string', description: 'New vendor name' },
            reference_number: { type: 'string', description: 'New reference number' },
            tax_rate: { type: 'number', description: 'New tax rate' },
            currency: { type: 'string', description: 'New currency code' },
          },
          required: ['expense_id'],
        },
      },
    },

    // Vendor tools
    {
      type: 'function',
      function: {
        name: 'getVendorsTool',
        description: 'Retrieves all vendors for the user.',
        parameters: {
          type: 'object',
          properties: {},
          required: [],
        },
      },
    },
    {
      type: 'function',
      function: {
        name: 'createVendorTool',
        description: 'Creates a new vendor. Checks for duplicates before creating.',
        parameters: {
          type: 'object',
          properties: {
            name: { type: 'string', description: 'Vendor name' },
            email: { type: 'string', description: 'Email (optional)' },
            phone: { type: 'string', description: 'Phone (optional)' },
            address: { type: 'string', description: 'Address (optional)' },
            tax_id: { type: 'string', description: 'Tax ID (optional)' },
            payment_terms: { type: 'number', description: 'Payment terms in days (optional)' },
            notes: { type: 'string', description: 'Notes (optional)' },
          },
          required: ['name'],
        },
      },
    },

    // Budget tools
    {
      type: 'function',
      function: {
        name: 'validateBudgetTool',
        description: 'Validates budget data BEFORE creating. Checks if category exists and returns errors + missing fields. Use this FIRST when user wants to create a budget.',
        parameters: {
          type: 'object',
          properties: {
            amount: { type: 'number', description: 'Budget amount (limit)' },
            category_name: { type: 'string', description: 'Category name (income or expense category, optional)' },
            period: { type: 'string', enum: ['monthly', 'quarterly', 'yearly'], description: 'Budget period (optional, defaults to monthly)' },
          },
          required: ['amount'],
        },
      },
    },
    {
      type: 'function',
      function: {
        name: 'createBudgetTool',
        description: 'Creates a new budget. Shows preview to user before saving. Category is required.',
        parameters: {
          type: 'object',
          properties: {
            amount: { type: 'number', description: 'Budget amount (limit)' },
            category_name: { type: 'string', description: 'Category name (income or expense category)' },
            period: { type: 'string', enum: ['monthly', 'quarterly', 'yearly'], description: 'Budget period (monthly/quarterly/yearly)' },
            start_date: { type: 'string', description: 'Start date in YYYY-MM-DD format (optional, defaults to start of current month)' },
          },
          required: ['amount', 'category_name', 'period'],
        },
      },
    },
    {
      type: 'function',
      function: {
        name: 'getBudgetsTool',
        description: 'Retrieves budgets with progress information (actual vs budgeted). Returns budget status, percentage used, and alerts.',
        parameters: {
          type: 'object',
          properties: {
            category_name: { type: 'string', description: 'Filter by category name (optional)' },
            period: { type: 'string', enum: ['monthly', 'quarterly', 'yearly'], description: 'Filter by period (optional)' },
          },
          required: [],
        },
      },
    },
    {
      type: 'function',
      function: {
        name: 'updateBudgetTool',
        description: 'Updates an existing budget. Can find by category name or budget ID.',
        parameters: {
          type: 'object',
          properties: {
            budget_id: { type: 'string', description: 'Budget ID (optional if category_name provided)' },
            category_name: { type: 'string', description: 'Category name to find budget (optional if budget_id provided)' },
            amount: { type: 'number', description: 'New budget amount (optional)' },
            period: { type: 'string', enum: ['monthly', 'quarterly', 'yearly'], description: 'New period (optional)' },
            start_date: { type: 'string', description: 'New start date (optional)' },
          },
          required: [],
        },
      },
    },
    {
      type: 'function',
      function: {
        name: 'deleteBudgetTool',
        description: 'Deletes a budget. Can find by category name or budget ID.',
        parameters: {
          type: 'object',
          properties: {
            budget_id: { type: 'string', description: 'Budget ID (optional if category_name provided)' },
            category_name: { type: 'string', description: 'Category name to find budget (optional if budget_id provided)' },
          },
          required: [],
        },
      },
    },

    // Invoice tools (query-only)
    {
      type: 'function',
      function: {
        name: 'getInvoicesTool',
        description: 'Retrieves invoices with filters (date, status, client, currency, amount). Query-only - cannot create/edit invoices.',
        parameters: {
          type: 'object',
          properties: {
            start_date: { type: 'string', description: 'Start date (YYYY-MM-DD)' },
            end_date: { type: 'string', description: 'End date (YYYY-MM-DD)' },
            status: {
              type: 'string',
              enum: ['draft', 'sent', 'paid', 'overdue', 'canceled', 'partially_paid'],
              description: 'Filter by invoice status (optional)'
            },
            client_name: { type: 'string', description: 'Filter by client name (optional)' },
            currency: { type: 'string', description: 'Filter by currency (optional)' },
            min_amount: { type: 'number', description: 'Minimum invoice amount (optional)' },
            max_amount: { type: 'number', description: 'Maximum invoice amount (optional)' },
          },
          required: [],
        },
      },
    },

    // Client tools
=======
>>>>>>> 49130d0d
    {
      type: 'function',
      function: {
        name: 'getClientsTool',
        description: 'Get all clients from the clients table. This queries the clients table directly - use this to get ALL clients, including those with no income/invoice records. Do NOT extract clients from income/invoice records - always use this tool to get clients from the clients table. Returns all clients for the user.',
        parameters: {
          type: 'object',
          properties: {},
        },
      },
    },
    {
      type: 'function',
      function: {
        name: 'getCategoriesTool',
        description: 'Get all categories. Use this to match category names when filtering income/expenses.',
        parameters: {
          type: 'object',
          properties: {
            type: { type: 'string', enum: ['income', 'expense'], description: 'Filter by category type (optional)' },
          },
        },
      },
    },
    {
      type: 'function',
      function: {
        name: 'getProjectsTool',
        description: 'Get all projects. Use this to match project names when filtering income/expenses/invoices.',
        parameters: {
          type: 'object',
          properties: {
            status: { type: 'string', enum: ['active', 'completed', 'on_hold', 'cancelled', 'all'], description: 'Filter by project status (optional, defaults to all)' },
          },
        },
      },
    },
    {
      type: 'function',
      function: {
        name: 'searchClientTool',
        description: 'Search for a client by name (fuzzy match)',
        parameters: {
          type: 'object',
          properties: {
            searchTerm: { type: 'string' },
          },
          required: ['searchTerm'],
        },
      },
    },
    {
      type: 'function',
      function: {
        name: 'createClientTool',
        description: 'Create a new client. Checks if client already exists first. Use this when user wants to create a client that doesn\'t exist in the system.',
        parameters: {
          type: 'object',
          properties: {
            name: { type: 'string', description: 'Client name (required)' },
            company_name: { type: 'string', description: 'Company name (optional)' },
            email: { type: 'string', description: 'Email address (optional)' },
            phone: { type: 'string', description: 'Phone number (optional)' },
            phone_country_code: { type: 'string', description: 'Phone country code (optional, defaults to +1)' },
            address: { type: 'string', description: 'Address (optional)' },
          },
          required: ['name'],
        },
      },
    },
    {
      type: 'function',
      function: {
        name: 'createCategoryTool',
        description: 'Create a new category (income or expense). Checks if category already exists first. Use this when user wants to create a category that doesn\'t exist in the system.',
        parameters: {
          type: 'object',
          properties: {
            name: { type: 'string', description: 'Category name (required)' },
            type: { type: 'string', enum: ['income', 'expense'], description: 'Category type - income or expense (required)' },
            color: { type: 'string', description: 'Category color hex code (optional, will be auto-assigned if not provided)' },
          },
          required: ['name', 'type'],
        },
      },
    },
    {
      type: 'function',
      function: {
        name: 'calculateMonthlyIncomeTool',
        description: 'Calculate total income for a specific month',
        parameters: {
          type: 'object',
          properties: {
            month: { type: 'string', description: 'Month in format YYYY-MM' },
          },
          required: ['month'],
        },
      },
    },

    // Tax rate tools
    {
      type: 'function',
      function: {
        name: 'getTaxRatesTool',
        description: 'Retrieves all configured tax rates for the user.',
        parameters: {
          type: 'object',
          properties: {},
          required: [],
        },
      },
    },
    {
      type: 'function',
      function: {
        name: 'createTaxRateTool',
        description: 'Creates a new tax rate. Checks if rate already exists. Use when user wants to create a custom tax rate.',
        parameters: {
          type: 'object',
          properties: {
            name: { type: 'string', description: 'Tax rate name (e.g., VAT, GST, Sales Tax)' },
            rate: { type: 'number', description: 'Tax rate percentage (e.g., 15, 20, 5)' },
          },
          required: ['name', 'rate'],
        },
      },
    },

    // Report tools (query-only)
    {
      type: 'function',
      function: {
        name: 'getReportSummaryTool',
        description: 'Get Profit & Loss summary with revenue (gross/credit notes/net), expenses, profit margin, and top income/expense categories. Query-only - directs users to UI for detailed charts.',
        parameters: {
          type: 'object',
          properties: {
            start_date: { type: 'string', description: 'Start date (YYYY-MM-DD, optional, defaults to current month start)' },
            end_date: { type: 'string', description: 'End date (YYYY-MM-DD, optional, defaults to today)' },
          },
          required: [],
        },
      },
    },
    {
      type: 'function',
      function: {
        name: 'getTaxSummaryTool',
        description: 'Get tax summary with tax collected (from sales), credit note adjustments, tax paid (on purchases), and net tax liability. Query-only - directs users to UI for detailed tax reports.',
        parameters: {
          type: 'object',
          properties: {
            start_date: { type: 'string', description: 'Start date (YYYY-MM-DD, optional, defaults to current month start)' },
            end_date: { type: 'string', description: 'End date (YYYY-MM-DD, optional, defaults to today)' },
          },
          required: [],
        },
      },
    },
    {
      type: 'function',
      function: {
        name: 'getClientSummaryTool',
        description: 'Get top clients by revenue ranking with gross/net revenue (after credit notes), invoice counts, and outstanding amounts. Query-only - directs users to UI for detailed client profitability analysis.',
        parameters: {
          type: 'object',
          properties: {
            limit: { type: 'number', description: 'How many top clients to return (optional, defaults to 10)' },
          },
          required: [],
        },
      },
    },

    // Project tools
    {
      type: 'function',
      function: {
        name: 'validateProjectTool',
        description: 'Validates project data BEFORE creating. Checks name uniqueness, client existence, date range. Returns errors and missing_fields. ALWAYS call this before createProjectTool.',
        parameters: {
          type: 'object',
          properties: {
            name: { type: 'string', description: 'Project name (required, must be unique)' },
            client_name: { type: 'string', description: 'Client name (optional)' },
            description: { type: 'string', description: 'Project description (optional)' },
            budget_amount: { type: 'number', description: 'Budget amount (optional)' },
            start_date: { type: 'string', description: 'Start date YYYY-MM-DD (optional)' },
            end_date: { type: 'string', description: 'End date YYYY-MM-DD (optional, must be after start_date)' },
          },
          required: ['name'],
        },
      },
    },
    {
      type: 'function',
      function: {
        name: 'createProjectTool',
        description: 'Creates a new project with preview. Call validateProjectTool FIRST. Creates pending action for user confirmation.',
        parameters: {
          type: 'object',
          properties: {
            name: { type: 'string', description: 'Project name (required, must be unique)' },
            client_name: { type: 'string', description: 'Client name (optional)' },
            description: { type: 'string', description: 'Project description (optional)' },
            budget_amount: { type: 'number', description: 'Budget amount (optional)' },
            budget_currency: { type: 'string', description: 'Budget currency code (optional, defaults to user base currency)' },
            start_date: { type: 'string', description: 'Start date YYYY-MM-DD (optional)' },
            end_date: { type: 'string', description: 'End date YYYY-MM-DD (optional)' },
            color: { type: 'string', description: 'Hex color code like #6366F1 (optional, defaults to indigo)' },
          },
          required: ['name'],
        },
      },
    },
    {
      type: 'function',
      function: {
        name: 'getProjectsTool',
        description: 'Retrieves projects with filters (status, client). Returns projects with stats (income, expenses, profit, margin).',
        parameters: {
          type: 'object',
          properties: {
            client_name: { type: 'string', description: 'Filter by client name (optional)' },
            status: {
              type: 'string',
              enum: ['active', 'completed', 'on_hold', 'cancelled', 'all'],
              description: 'Filter by status (optional, defaults to active)'
            },
          },
          required: [],
        },
      },
    },
    {
      type: 'function',
      function: {
        name: 'updateProjectTool',
        description: 'Updates an existing project. Can find by name or ID.',
        parameters: {
          type: 'object',
          properties: {
            project_id: { type: 'string', description: 'Project ID (optional if project_name provided)' },
            project_name: { type: 'string', description: 'Project name to find (optional if project_id provided)' },
            name: { type: 'string', description: 'New project name (optional)' },
            description: { type: 'string', description: 'New description (optional)' },
            client_name: { type: 'string', description: 'New client name (optional)' },
            status: {
              type: 'string',
              enum: ['active', 'completed', 'on_hold', 'cancelled'],
              description: 'New status (optional)'
            },
            budget_amount: { type: 'number', description: 'New budget amount (optional)' },
            budget_currency: { type: 'string', description: 'New budget currency (optional)' },
            start_date: { type: 'string', description: 'New start date YYYY-MM-DD (optional)' },
            end_date: { type: 'string', description: 'New end date YYYY-MM-DD (optional)' },
            color: { type: 'string', description: 'New hex color code (optional)' },
          },
          required: [],
        },
      },
    },
    {
      type: 'function',
      function: {
        name: 'deleteProjectTool',
        description: 'Deletes a project. Can find by name or ID. Ask for confirmation first.',
        parameters: {
          type: 'object',
          properties: {
            project_id: { type: 'string', description: 'Project ID (optional if project_name provided)' },
            project_name: { type: 'string', description: 'Project name to delete (optional if project_id provided)' },
          },
          required: [],
        },
      },
    },

  ];
};

/**
 * Execute a tool function based on tool name and arguments
 */
<<<<<<< HEAD
const buildSystemPrompt = async (userId: string): Promise<string> => {
  try {
    const userSettings = await getUserSettings(userId);
    const invoiceSettings = await getInvoiceSettings(userId);

    const userContext = `
# User Context
- Base Currency: ${userSettings.base_currency || 'USD'}
- Country: ${userSettings.country || 'US'}
- Default Tax Rate: ${invoiceSettings.default_tax_rate || 0}%
`;

    return `${sharedInstructions}\n\n${incomeInstructions}\n\n${expenseInstructions}\n\n${budgetInstructions}\n\n${invoiceInstructions}\n\n${projectInstructions}\n\n${reportInstructions}\n\n${userContext}`.trim();
  } catch (error) {
    console.error('Error building system prompt:', error);
    return `${sharedInstructions}\n\n${incomeInstructions}\n\n${expenseInstructions}\n\n${budgetInstructions}\n\n${invoiceInstructions}\n\n${projectInstructions}\n\n${reportInstructions}`.trim();
  }
};

/**
 * Check if content contains malformed tool call syntax
 */
const isMalformedToolCall = (content: string): boolean => {
  if (!content) return false;

  // Check for DeepSeek's malformed tool call markers
  const malformedPatterns = [
    '<｜tool▁calls▁begin｜>',
    '<｜tool▁call▁begin｜>',
    '<｜tool▁sep｜>',
    '<｜tool▁call▁end｜>',
    '<｜tool▁calls▁end｜>',
    '｜tool▁',
  ];

  return malformedPatterns.some(pattern => content.includes(pattern));
};

/**
 * Parse text-based tool calls from DeepSeek legacy format
 * Example: "<｜tool▁calls▁begin｜><｜tool▁call▁begin｜>getIncomeTool<｜tool▁sep｜>{"startdate": "2025-11-01"}<｜tool▁call▁end｜><｜tool▁calls▁end｜>"
 */
const parseTextBasedToolCalls = (content: string): Array<{ name: string; arguments: any }> => {
  const toolCalls: Array<{ name: string; arguments: any }> = [];

  try {
    // Extract individual tool calls
    const toolCallPattern = /<｜tool▁call▁begin｜>(.*?)<｜tool▁sep｜>(.*?)<｜tool▁call▁end｜>/g;
    let match;

    while ((match = toolCallPattern.exec(content)) !== null) {
      const toolName = match[1].trim();
      const argsString = match[2].trim();

      try {
        // Parse the arguments JSON
        let parsedArgs = JSON.parse(argsString);

        // Fix parameter name mismatches (DeepSeek uses camelCase, we expect snake_case)
        if (parsedArgs.startdate) {
          parsedArgs.start_date = parsedArgs.startdate;
          delete parsedArgs.startdate;
        }
        if (parsedArgs.enddate) {
          parsedArgs.end_date = parsedArgs.enddate;
          delete parsedArgs.enddate;
        }

        toolCalls.push({
          name: toolName,
          arguments: parsedArgs,
        });
      } catch (jsonError) {
        console.error('[DeepSeek] Failed to parse tool arguments:', argsString, jsonError);
      }
    }
  } catch (error) {
    console.error('[DeepSeek] Error parsing text-based tool calls:', error);
  }

  return toolCalls;
};

/**
 * Execute tool call
 */
const executeToolCall = async (
=======
const executeTool = async (
>>>>>>> 49130d0d
  toolName: string,
  toolArguments: any,
  userId: string,
  conversationId: string,
  exchangeRates: Record<string, number> = {}
): Promise<any> => {
<<<<<<< HEAD
  console.log(`[DeepSeek] Executing tool: ${toolName}`);
  console.log(`[DeepSeek] Tool arguments:`, JSON.stringify(args, null, 2));

  try {
    let result: any;
=======
  try {
    console.log('[executeTool] Called tool:', toolName, 'with arguments:', JSON.stringify(toolArguments, null, 2));
    
>>>>>>> 49130d0d
    switch (toolName) {
      case 'parseDateQueryTool':
<<<<<<< HEAD
        result = await parseDateQueryTool(args.dateQuery);
        break;

      case 'getUIGuideTool':
        result = await getUIGuideTool(args.feature);
        break;

      // Income tools
      case 'validateIncomeTool':
        result = await validateIncomeTool(userId, args);
        console.log(`[DeepSeek] validateIncomeTool result:`, JSON.stringify(result, null, 2));
        return result;
      case 'createIncomeTool':
        console.log(`[DeepSeek] Calling createIncomeTool with ${Object.keys(exchangeRates).length} exchange rates`);
        if (args.currency) {
          console.log(`[DeepSeek] Income uses currency: ${args.currency}`);
          if (exchangeRates[args.currency]) {
            console.log(`[DeepSeek] ✓ Cached rate available for ${args.currency}: ${exchangeRates[args.currency]}`);
          } else {
            console.warn(`[DeepSeek] ⚠ No cached rate for ${args.currency} - will use edge function`);
          }
        }
        result = await createIncomeTool(userId, conversationId, args, exchangeRates);
        console.log(`[DeepSeek] createIncomeTool result:`, JSON.stringify(result, null, 2));
        return result;
      case 'getIncomeTool':
        return await getIncomeTool(userId, args);
      case 'updateIncomeTool':
        return await updateIncomeTool(userId, conversationId, args);

      // Expense tools
      case 'validateExpenseTool':
        result = await validateExpenseTool(userId, args);
        console.log(`[DeepSeek] validateExpenseTool result:`, JSON.stringify(result, null, 2));
        return result;
      case 'createExpenseTool':
        console.log(`[DeepSeek] Calling createExpenseTool with ${Object.keys(exchangeRates).length} exchange rates`);
        if (args.currency) {
          console.log(`[DeepSeek] Expense uses currency: ${args.currency}`);
          if (exchangeRates[args.currency]) {
            console.log(`[DeepSeek] ✓ Cached rate available for ${args.currency}: ${exchangeRates[args.currency]}`);
          } else {
            console.warn(`[DeepSeek] ⚠ No cached rate for ${args.currency} - will use edge function`);
          }
        }
        result = await createExpenseTool(userId, conversationId, args, exchangeRates);
        console.log(`[DeepSeek] createExpenseTool result:`, JSON.stringify(result, null, 2));
        return result;
      case 'getExpensesTool':
        return await getExpensesTool(userId, args);
      case 'updateExpenseTool':
        return await updateExpenseTool(userId, conversationId, args);

      // Vendor tools
      case 'getVendorsTool':
        return await getVendorsTool(userId);
      case 'createVendorTool':
        return await createVendorTool(userId, args);

      // Budget tools
      case 'validateBudgetTool':
        result = await validateBudgetTool(userId, args);
        console.log(`[DeepSeek] validateBudgetTool result:`, JSON.stringify(result, null, 2));
        return result;
      case 'createBudgetTool':
        result = await createBudgetTool(userId, conversationId, args);
        console.log(`[DeepSeek] createBudgetTool result:`, JSON.stringify(result, null, 2));
        return result;
      case 'getBudgetsTool':
        return await getBudgetsTool(userId, args);
      case 'updateBudgetTool':
        return await updateBudgetTool(userId, conversationId, args);
      case 'deleteBudgetTool':
        return await deleteBudgetTool(userId, args);

      // Invoice tools
      case 'getInvoicesTool':
        return await getInvoicesTool(userId, args);

      // Report tools (query-only)
      case 'getReportSummaryTool':
        return await getReportSummaryTool(userId, args);
      case 'getTaxSummaryTool':
        return await getTaxSummaryTool(userId, args);
      case 'getClientSummaryTool':
        return await getClientSummaryTool(userId, args);

      // Client tools
=======
        return await parseDateQueryTool(toolArguments.dateQuery);
      
      case 'createInvoiceTool':
        return await createInvoiceTool(userId, conversationId, toolArguments);
      
      case 'getInvoicesTool':
        return await getInvoicesTool(userId, toolArguments);
      
      case 'createExpenseTool':
        return await createExpenseTool(userId, conversationId, toolArguments);
      
      case 'getExpensesTool':
        return await getExpensesTool(userId, toolArguments);
      
      case 'createIncomeTool':
        return await createIncomeTool(userId, conversationId, toolArguments);
      
      case 'updateIncomeTool':
        return await updateIncomeTool(userId, conversationId, toolArguments);
      
      case 'getIncomeTool':
        return await getIncomeTool(userId, toolArguments);
      
>>>>>>> 49130d0d
      case 'getClientsTool':
        return await getClientsTool(userId);
      
      case 'getCategoriesTool':
        return await getCategoriesTool(userId, toolArguments?.type);
      
      case 'getProjectsTool':
        return await getProjectsTool(userId, toolArguments?.status);
      
      case 'searchClientTool':
        return await searchClientTool(userId, toolArguments.searchTerm);
      
      case 'createClientTool':
        return await createClientTool(userId, toolArguments);
      
      case 'createCategoryTool':
<<<<<<< HEAD
        return await createCategoryTool(userId, args);

      // Tax rate tools
      case 'getTaxRatesTool':
        return await getTaxRatesTool(userId);
      case 'createTaxRateTool':
        return await createTaxRateTool(userId, args);

      // Project tools
      case 'validateProjectTool':
        result = await validateProjectTool(userId, args);
        console.log(`[DeepSeek] validateProjectTool result:`, JSON.stringify(result, null, 2));
        return result;
      case 'createProjectTool':
        result = await createProjectTool(userId, conversationId, args);
        console.log(`[DeepSeek] createProjectTool result:`, JSON.stringify(result, null, 2));
        return result;
      case 'getProjectsTool':
        return await getProjectsTool(userId, args);
      case 'updateProjectTool':
        return await updateProjectTool(userId, conversationId, args);
      case 'deleteProjectTool':
        return await deleteProjectTool(userId, args);

=======
        return await createCategoryTool(userId, toolArguments);
      
      case 'calculateMonthlyIncomeTool':
        return await calculateMonthlyIncomeTool(userId, toolArguments.month);
      
>>>>>>> 49130d0d
      default:
        return { error: `Unknown tool: ${toolName}` };
    }

    console.log(`[DeepSeek] Tool result:`, JSON.stringify(result, null, 2));
    return result;
  } catch (error: any) {
    console.error(`Error executing tool ${toolName}:`, error);
    return { error: error.message };
  }
};

/**
 * Send a message to DeepSeek API and get response
 */
export const sendMessageToDeepSeek = async (
  userMessage: string,
  conversationHistory: ChatMessage[],
  userId: string,
  conversationId: string,
<<<<<<< HEAD
  exchangeRates: Record<string, number> = {}
): Promise<{ content: string; tool_calls?: any[] }> => {
=======
  userContext?: Record<string, any>
): Promise<{ content: string; toolCalls?: any[] }> => {
>>>>>>> 49130d0d
  try {
    console.log('[DeepSeek] chatWithDeepSeek called with exchange rates:', Object.keys(exchangeRates).length, 'currencies');
    if (Object.keys(exchangeRates).length > 0) {
      console.log('[DeepSeek] Exchange rates available:', Object.keys(exchangeRates).join(', '));
    } else {
      console.warn('[DeepSeek] No exchange rates provided - tools will use edge function fallback');
    }

    const apiKey = await getDeepSeekApiKey();
<<<<<<< HEAD
    const systemPrompt = await buildSystemPrompt(userId);

    // Build messages array (keep last 20 messages for context)
    const apiMessages = [
      { role: 'system', content: systemPrompt },
      ...messages.slice(-20).map((msg) => ({
        role: msg.role === 'user' ? 'user' : 'assistant',
=======
    
    // Build messages array for DeepSeek
    // Format user context for better readability
    const userContextStr = userContext && Object.keys(userContext).length > 0
      ? `\n\n=== USER CONTEXT ===\n${JSON.stringify(userContext, null, 2)}\n==================\n\nIMPORTANT: Always use the base_currency from User Context when displaying amounts. Do NOT default to USD.`
      : '';
    
    const messages: any[] = [
      {
        role: 'system',
        content: `${getSystemKnowledge()}${userContextStr}`,
      },
      ...conversationHistory.map((msg) => ({
        role: msg.role,
>>>>>>> 49130d0d
        content: msg.content,
      })),
      {
        role: 'user',
        content: userMessage,
      },
    ];

    // Make API call to DeepSeek
    const response = await fetch(DEEPSEEK_API_URL, {
      method: 'POST',
      headers: {
        'Content-Type': 'application/json',
        Authorization: `Bearer ${apiKey}`,
      },
      body: JSON.stringify({
        model: DEEPSEEK_MODEL,
        messages: messages,
        tools: getToolsDefinition(),
<<<<<<< HEAD
        tool_choice: 'auto', // Explicitly enable tool calling
=======
        tool_choice: 'auto', // Let AI decide when to use tools
>>>>>>> 49130d0d
        temperature: 0.7,
      }),
    });

    if (!response.ok) {
      const errorData = await response.json().catch(() => ({}));
      throw new Error(`DeepSeek API error: ${response.status} - ${errorData.error?.message || response.statusText}`);
    }

    const data = await response.json();
    const choice = data.choices[0];
<<<<<<< HEAD
    const assistantMessage = choice.message;

    // Debug logging
    console.log('[DeepSeek] Response:', JSON.stringify({
      finish_reason: choice.finish_reason,
      has_tool_calls: !!assistantMessage.tool_calls,
      content_preview: assistantMessage.content?.substring(0, 200),
    }));

    // Check for tool calls (JSON format)
    if (assistantMessage.tool_calls && assistantMessage.tool_calls.length > 0) {
      console.log('[DeepSeek] Tool calls detected (JSON format):', assistantMessage.tool_calls.length);

      const toolResults: Array<{ toolName: string; result: any }> = [];

      // Execute each tool call
      for (const toolCall of assistantMessage.tool_calls) {
        const toolName = toolCall.function.name;
        const toolArgs = JSON.parse(toolCall.function.arguments);

        const result = await executeToolCall(toolName, toolArgs, userId, conversationId, exchangeRates);
        toolResults.push({ toolName, result });
=======

    // Check if AI wants to call a tool
    console.log('[DeepSeek] AI response - has tool_calls:', !!choice.message.tool_calls);
    console.log('[DeepSeek] AI response - tool_calls count:', choice.message.tool_calls?.length || 0);
    console.log('[DeepSeek] AI response - content:', choice.message.content);
    
    const toolCalls: any[] = choice.message.tool_calls || [];
    
    if (toolCalls.length > 0) {
      console.log('[DeepSeek] Tool calls detected:', toolCalls.map((tc: any) => ({ name: tc.function.name, args: tc.function.arguments })));
      
      // Execute tools and collect results
      const toolResults: any[] = [];
      
      for (const toolCall of toolCalls) {
        const toolName = toolCall.function.name;
        const toolArgs = JSON.parse(toolCall.function.arguments);
        
        console.log('[DeepSeek] Executing tool:', toolName, 'with args:', JSON.stringify(toolArgs, null, 2));
        
        const result = await executeTool(toolName, toolArgs, userId, conversationId);
        
        console.log('[DeepSeek] Tool result:', toolName, '- Success:', result.success !== false, '- Result type:', Array.isArray(result) ? `Array(${result.length})` : typeof result);
        
        // If tool returned an error, include it in the response so AI can inform the user
        if (result.success === false && result.error) {
          toolResults.push({
            tool_call_id: toolCall.id,
            role: 'tool',
            name: toolName,
            content: JSON.stringify({ error: result.error, success: false }),
          });
        } else {
          toolResults.push({
            tool_call_id: toolCall.id,
            role: 'tool',
            name: toolName,
            content: JSON.stringify(result),
          });
        }
>>>>>>> 49130d0d
      }

      // Make second API call with tool results (include userContext in system message)
      const secondResponse = await fetch(DEEPSEEK_API_URL, {
        method: 'POST',
        headers: {
          'Content-Type': 'application/json',
          Authorization: `Bearer ${apiKey}`,
        },
        body: JSON.stringify({
          model: DEEPSEEK_MODEL,
<<<<<<< HEAD
          messages: followUpMessages,
          tools: getToolsDefinition(),
          tool_choice: 'auto',
=======
          messages: [
            {
              role: 'system',
              content: `${getSystemKnowledge()}${userContextStr}`,
            },
            ...conversationHistory.map((msg) => ({
              role: msg.role,
              content: msg.content,
            })),
            {
              role: 'user',
              content: userMessage,
            },
            choice.message, // AI's request to call tool
            ...toolResults, // Tool execution results
          ],
          tools: getToolsDefinition(),
>>>>>>> 49130d0d
          temperature: 0.7,
        }),
      });

      if (!secondResponse.ok) {
        throw new Error(`DeepSeek API error on second call: ${secondResponse.status}`);
      }

<<<<<<< HEAD
      const followUpData = await followUpResponse.json();
      const finalMessage = followUpData.choices[0].message;

      // Debug logging for follow-up response
      console.log('[DeepSeek] Follow-up response:', JSON.stringify({
        finish_reason: followUpData.choices[0].finish_reason,
        has_tool_calls: !!finalMessage.tool_calls,
        content_preview: finalMessage.content?.substring(0, 200),
      }));

      // Handle chained tool calls (AI wants to call more tools after getting results)
      let currentMessages = followUpMessages;
      let currentResponse = finalMessage;
      let maxIterations = 5; // Prevent infinite loops
      let iteration = 0;

      while (currentResponse.tool_calls && currentResponse.tool_calls.length > 0 && iteration < maxIterations) {
        iteration++;
        console.log(`[DeepSeek] Executing chained tool calls (iteration ${iteration}):`, currentResponse.tool_calls.length);

        // Execute the additional tool calls
        const additionalToolResults: Array<{ toolName: string; result: any }> = [];

        for (const toolCall of currentResponse.tool_calls) {
          console.log(`[DeepSeek] Executing chained tool: ${toolCall.function.name}`, toolCall.function.arguments);
          const args = JSON.parse(toolCall.function.arguments);
          const result = await executeToolCall(toolCall.function.name, args, userId, conversationId, exchangeRates);
          additionalToolResults.push({ toolName: toolCall.function.name, result });
          toolResults.push({ toolName: toolCall.function.name, result }); // Add to main results
        }

        // Build next messages array with new tool results
        currentMessages = [
          ...currentMessages,
          currentResponse,
          ...currentResponse.tool_calls.map((tc: any, idx: number) => ({
            role: 'tool',
            tool_call_id: tc.id,
            name: tc.function.name,
            content: JSON.stringify(additionalToolResults[idx].result),
          })),
        ];

        console.log('[DeepSeek] Sending chained tool results back...');

        // Send results back to API
        const chainedResponse = await fetch(DEEPSEEK_API_URL, {
=======
      const secondData = await secondResponse.json();
      const finalChoice = secondData.choices[0];
      
      console.log('[DeepSeek] Final AI response after tools:', finalChoice.message.content);
      
      // Check if AI's response promises to do something without actually calling tools
      const aiResponseContent = (finalChoice.message.content || '').toLowerCase();
      const aiSaysWillDo = 
        aiResponseContent.includes('let me get') ||
        aiResponseContent.includes('now let me') ||
        aiResponseContent.includes("i'll check") ||
        aiResponseContent.includes("i'll get") ||
        aiResponseContent.includes('let me check') ||
        aiResponseContent.includes('i will check') ||
        aiResponseContent.includes('i will get');
      
      // Check if AI mentions dates/queries in its response
      const aiMentionsDates = 
        aiResponseContent.includes('date range') ||
        aiResponseContent.includes('date') ||
        aiResponseContent.includes('last month') ||
        aiResponseContent.includes('this month') ||
        aiResponseContent.includes('last week') ||
        aiResponseContent.includes('check if') ||
        aiResponseContent.includes('check any') ||
        aiResponseContent.includes('existing records');
      
      // Option 3: Check if parseDateQueryTool was called and user query mentions income/expenses/invoices
      // If so, and AI hasn't called getIncomeTool/getExpensesTool/getInvoicesTool, force another API call
      const parseDateToolCalled = toolCalls.some((tc: any) => tc.function.name === 'parseDateQueryTool');
      const getToolCalled = toolCalls.some((tc: any) => 
        ['getIncomeTool', 'getExpensesTool', 'getInvoicesTool'].includes(tc.function.name)
      );
      
      // Solution 4: Check required tool type specifically (will be set after we determine mentionsIncome/etc)
      // This is a placeholder - will be updated after we check context
      let requiredGetToolName: string | null = null;
      let requiredGetToolCalled = false;
      
      // Also check if finalChoice has tool_calls (AI might call tools in the second response)
      const finalChoiceHasToolCalls = finalChoice.message.tool_calls && finalChoice.message.tool_calls.length > 0;
      const finalChoiceParseDateCalled = finalChoiceHasToolCalls && finalChoice.message.tool_calls.some((tc: any) => tc.function.name === 'parseDateQueryTool');
      const finalChoiceGetToolCalled = finalChoiceHasToolCalls && finalChoice.message.tool_calls.some((tc: any) => 
        ['getIncomeTool', 'getExpensesTool', 'getInvoicesTool'].includes(tc.function.name)
      );
      
      console.log('[DeepSeek] Tool call check - parseDateToolCalled:', parseDateToolCalled, 'getToolCalled:', getToolCalled);
      console.log('[DeepSeek] AI response analysis - aiSaysWillDo:', aiSaysWillDo, 'aiMentionsDates:', aiMentionsDates);
      console.log('[DeepSeek] Final choice tool calls - hasToolCalls:', finalChoiceHasToolCalls, 'parseDateCalled:', finalChoiceParseDateCalled, 'getToolCalled:', finalChoiceGetToolCalled);
      
      // Solution 3: Check last 5 messages for context + check AI's response content for mentions
      const userQueryLower = userMessage.toLowerCase();
      
      // Get last 5 messages for context checking
      const last5Messages = conversationHistory.slice(-5).map((msg) => msg.content?.toLowerCase() || '').join(' ');
      const combinedContext = (userQueryLower + ' ' + last5Messages + ' ' + aiResponseContent).toLowerCase();
      
      // Check both user query and AI's response for mentions
      const userMentionsIncome = userQueryLower.includes('income') || userQueryLower.includes('earn') || userQueryLower.includes('revenue') || (userQueryLower.includes('have') && userQueryLower.includes('income'));
      const userMentionsExpenses = userQueryLower.includes('expense') || userQueryLower.includes('spend');
      const userMentionsInvoices = userQueryLower.includes('invoice') || userQueryLower.includes('bill');
      
      // Check AI's response for mentions
      const aiMentionsIncome = aiResponseContent.includes('income') || aiResponseContent.includes('earn') || aiResponseContent.includes('revenue');
      const aiMentionsExpenses = aiResponseContent.includes('expense') || aiResponseContent.includes('spend');
      const aiMentionsInvoices = aiResponseContent.includes('invoice') || aiResponseContent.includes('bill');
      
      // Check context (last 5 messages) for mentions
      const contextMentionsIncome = combinedContext.includes('income') || combinedContext.includes('earn') || combinedContext.includes('revenue');
      const contextMentionsExpenses = combinedContext.includes('expense') || combinedContext.includes('spend');
      const contextMentionsInvoices = combinedContext.includes('invoice') || combinedContext.includes('bill');
      
      // Combined mentions (user OR AI OR context)
      const mentionsIncome = userMentionsIncome || aiMentionsIncome || contextMentionsIncome;
      const mentionsExpenses = userMentionsExpenses || aiMentionsExpenses || contextMentionsExpenses;
      const mentionsInvoices = userMentionsInvoices || aiMentionsInvoices || contextMentionsInvoices;
      
      // Solution 4: Determine required tool and check if it was called
      requiredGetToolName = mentionsIncome ? 'getIncomeTool' : mentionsExpenses ? 'getExpensesTool' : mentionsInvoices ? 'getInvoicesTool' : null;
      requiredGetToolCalled = requiredGetToolName ? toolCalls.some((tc: any) => tc.function.name === requiredGetToolName) : false;
      const finalChoiceRequiredGetToolCalled = finalChoiceHasToolCalls && requiredGetToolName && finalChoice.message.tool_calls.some((tc: any) => tc.function.name === requiredGetToolName);
      
      // Check if user says "get all records" without specifying type
      const userSaysRecords = userQueryLower.includes('records') || userQueryLower.includes('get all') || userQueryLower.includes('show all');
      const userSpecifiesType = mentionsIncome || mentionsExpenses || mentionsInvoices;
      
      console.log('[DeepSeek] User query analysis - mentionsIncome:', mentionsIncome, 'mentionsExpenses:', mentionsExpenses, 'mentionsInvoices:', mentionsInvoices);
      console.log('[DeepSeek] Context analysis - userSaysRecords:', userSaysRecords, 'userSpecifiesType:', userSpecifiesType, 'contextMentionsIncome:', contextMentionsIncome);
      console.log('[DeepSeek] Solution 4 - requiredGetToolName:', requiredGetToolName, 'requiredGetToolCalled:', requiredGetToolCalled, 'finalChoiceRequiredGetToolCalled:', finalChoiceRequiredGetToolCalled);
      
      // Solution 3: If user says "get all records" without specifying type, check context or ask for clarification
      if (userSaysRecords && !userSpecifiesType && !finalChoiceHasToolCalls) {
        // Check if context (last 5 messages) gives us a clue
        if (contextMentionsIncome || contextMentionsExpenses || contextMentionsInvoices) {
          console.log('[DeepSeek] User said "get all records" but context shows type. Using context to determine tool.');
          // Continue with enforcement below
        } else {
          // Not clear from context - return message asking for clarification
          console.log('[DeepSeek] User said "get all records" without specifying type and context is unclear. Asking for clarification.');
          return {
            content: `I see you want to see records, but I'm not sure which type you're referring to. Are you asking about income, expenses, or invoices? Please clarify so I can show you the right information.`,
            toolCalls: toolCalls,
          };
        }
      }
      
      // If AI says it will do something (check dates, get records) but didn't call the required tool, force it
      // Solution 4: Check if the specific required tool was called, not just any tool
      const shouldEnforce = (mentionsIncome || mentionsExpenses || mentionsInvoices) && 
                            !finalChoiceRequiredGetToolCalled && 
                            !requiredGetToolCalled &&
                            (aiSaysWillDo || !finalChoiceHasToolCalls);
      
      if (shouldEnforce) {
        console.log('[DeepSeek] Detected AI promising to get records or missing required tool call. Forcing tool calls...');
        
        // Force parseDateQueryTool and getIncomeTool/getExpensesTool/getInvoicesTool
        const enforcementMessages = [
          {
            role: 'system',
            content: `${getSystemKnowledge()}${userContextStr}`,
          },
          ...conversationHistory.map((msg) => ({
            role: msg.role,
            content: msg.content,
          })),
          {
            role: 'user',
            content: userMessage,
          },
          choice.message, // AI's first tool call
          ...toolResults, // Tool execution results
          finalChoice.message, // AI's response that promised to do something
          {
            role: 'system',
            content: `CRITICAL: You said you will check dates/get records, but you did not call the required tools. You MUST immediately call parseDateQueryTool with the date mentioned (e.g., "last month"), then IMMEDIATELY call the appropriate get tool (getIncomeTool/getExpensesTool/getInvoicesTool) with the returned dates. Do NOT respond with text - just call the tools.`,
          },
        ];
        
        const enforcementResponse = await fetch(DEEPSEEK_API_URL, {
>>>>>>> 49130d0d
          method: 'POST',
          headers: {
            'Content-Type': 'application/json',
            Authorization: `Bearer ${apiKey}`,
          },
          body: JSON.stringify({
            model: DEEPSEEK_MODEL,
<<<<<<< HEAD
            messages: currentMessages,
            tools: getToolsDefinition(),
            tool_choice: 'auto',
            temperature: 0.7,
            max_tokens: 2000,
          }),
        });

        if (!chainedResponse.ok) {
          throw new Error(`DeepSeek chained tool call error: ${chainedResponse.status}`);
        }

        const chainedData = await chainedResponse.json();
        currentResponse = chainedData.choices[0].message;

        console.log(`[DeepSeek] Chained response (iteration ${iteration}):`, JSON.stringify({
          finish_reason: chainedData.choices[0].finish_reason,
          has_tool_calls: !!currentResponse.tool_calls,
          content_preview: currentResponse.content?.substring(0, 200),
        }));
      }

      if (iteration >= maxIterations) {
        console.warn('[DeepSeek] Max tool call iterations reached');
      }

      return {
        content: currentResponse.content || 'Done!',
        tool_calls: toolResults,
      };
    }

    // Fallback: Check for text-based tool calls (DeepSeek legacy format)
    if (assistantMessage.content && isMalformedToolCall(assistantMessage.content)) {
      console.log('[DeepSeek] Detected text-based tool calls, attempting to parse...');

      try {
        const parsedToolCalls = parseTextBasedToolCalls(assistantMessage.content);

        if (parsedToolCalls.length > 0) {
          console.log('[DeepSeek] Successfully parsed', parsedToolCalls.length, 'text-based tool calls');

          const toolResults: Array<{ toolName: string; result: any }> = [];

          // Execute each parsed tool call
          for (const toolCall of parsedToolCalls) {
            const result = await executeToolCall(toolCall.name, toolCall.arguments, userId, conversationId, exchangeRates);
            toolResults.push({ toolName: toolCall.name, result });
          }

          // Send tool results back to AI
          const followUpMessages = [
            ...apiMessages,
            { role: 'assistant', content: assistantMessage.content },
            ...parsedToolCalls.map((tc, idx) => ({
              role: 'tool',
              tool_call_id: `call_${idx}`,
              name: tc.name,
              content: JSON.stringify(toolResults[idx].result),
            })),
          ];

          console.log('[DeepSeek] Sending tool results back...');

          const followUpResponse = await fetch(DEEPSEEK_API_URL, {
=======
            messages: enforcementMessages,
            tools: getToolsDefinition(),
            temperature: 0.7,
          }),
        });
        
        if (enforcementResponse.ok) {
          const enforcementData = await enforcementResponse.json();
          const enforcementChoice = enforcementData.choices[0];
          
          // If AI now called tools, execute them
          if (enforcementChoice.message.tool_calls && enforcementChoice.message.tool_calls.length > 0) {
            const enforcementToolCalls = enforcementChoice.message.tool_calls;
            const enforcementToolResults: any[] = [];
            
            for (const toolCall of enforcementToolCalls) {
              const toolName = toolCall.function.name;
              const toolArgs = JSON.parse(toolCall.function.arguments);
              
              console.log('[DeepSeek] Executing enforced tool:', toolName, 'with args:', JSON.stringify(toolArgs, null, 2));
              
              const result = await executeTool(toolName, toolArgs, userId, conversationId);
              
              enforcementToolResults.push({
                tool_call_id: toolCall.id,
                role: 'tool',
                name: toolName,
                content: JSON.stringify(result),
              });
            }
            
            // Make final API call with all tool results
            const finalEnforcementResponse = await fetch(DEEPSEEK_API_URL, {
              method: 'POST',
              headers: {
                'Content-Type': 'application/json',
                Authorization: `Bearer ${apiKey}`,
              },
              body: JSON.stringify({
                model: DEEPSEEK_MODEL,
                messages: [
                  ...enforcementMessages,
                  enforcementChoice.message,
                  ...enforcementToolResults,
                ],
                tools: getToolsDefinition(),
                temperature: 0.7,
              }),
            });
            
            if (finalEnforcementResponse.ok) {
              const finalEnforcementData = await finalEnforcementResponse.json();
              const finalEnforcementChoice = finalEnforcementData.choices[0];
              
              console.log('[DeepSeek] Final AI response after enforced tool calls:', finalEnforcementChoice.message.content);
              
              return {
                content: finalEnforcementChoice.message.content || '',
                toolCalls: [...toolCalls, ...enforcementToolCalls],
              };
            }
          }
        }
      }
      
      // If parseDateQueryTool was called but no get tool was called, and user query is about data fetching
      if (parseDateToolCalled && !getToolCalled && (mentionsIncome || mentionsExpenses || mentionsInvoices)) {
        console.log('[DeepSeek] Detected parseDateQueryTool called without follow-up get tool. Forcing follow-up...');
        
        // Find the parseDateQueryTool result - MUST be from the CURRENT tool call, not previous ones
        const parseDateResult = toolResults.find((tr: any) => {
          try {
            const result = JSON.parse(tr.content);
            const hasDates = result.success && result.start_date && result.end_date;
            console.log('[DeepSeek] Checking parseDateResult:', result.start_date, result.end_date, 'hasDates:', hasDates);
            return hasDates;
          } catch (e) {
            console.log('[DeepSeek] Error parsing parseDateResult:', e);
            return false;
          }
        });
        
        if (parseDateResult) {
          const parsedResult = JSON.parse(parseDateResult.content);
          console.log('[DeepSeek] Found valid parseDateResult with dates:', parsedResult.start_date, 'to', parsedResult.end_date);
          
          // Determine which get tool to call based on user query
          let targetTool = 'getIncomeTool';
          if (mentionsExpenses) {
            targetTool = 'getExpensesTool';
          } else if (mentionsInvoices) {
            targetTool = 'getInvoicesTool';
          }
          
          console.log('[DeepSeek] Will force call to:', targetTool, 'with dates:', parsedResult.start_date, parsedResult.end_date);
          
          // Inject a system message that forces the AI to call the get tool
          const followUpMessages = [
            {
              role: 'system',
              content: `${getSystemKnowledge()}${userContextStr}`,
            },
            ...conversationHistory.map((msg) => ({
              role: msg.role,
              content: msg.content,
            })),
            {
              role: 'user',
              content: userMessage,
            },
            choice.message, // AI's request to call parseDateQueryTool
            ...toolResults, // Tool execution results
            {
              role: 'system',
              content: `CRITICAL: You have parsed the date query successfully. The user asked about ${mentionsIncome ? 'income' : mentionsExpenses ? 'expenses' : 'invoices'}. You MUST now call ${targetTool} with start_date="${parsedResult.start_date}" and end_date="${parsedResult.end_date}" to fetch the actual data for THIS SPECIFIC DATE. Do NOT use dates from previous queries. Do NOT respond with text until you have called this tool.`,
            },
          ];
          
          // Make third API call to force get tool execution
          const thirdResponse = await fetch(DEEPSEEK_API_URL, {
            method: 'POST',
            headers: {
              'Content-Type': 'application/json',
              Authorization: `Bearer ${apiKey}`,
            },
            body: JSON.stringify({
              model: DEEPSEEK_MODEL,
              messages: followUpMessages,
              tools: getToolsDefinition(),
              temperature: 0.7,
            }),
          });
          
          if (thirdResponse.ok) {
            const thirdData = await thirdResponse.json();
            const thirdChoice = thirdData.choices[0];
            
            // If AI called the get tool, execute it
            if (thirdChoice.message.tool_calls && thirdChoice.message.tool_calls.length > 0) {
              const followUpToolCalls = thirdChoice.message.tool_calls;
              const followUpToolResults: any[] = [];
              
              for (const toolCall of followUpToolCalls) {
                const toolName = toolCall.function.name;
                const toolArgs = JSON.parse(toolCall.function.arguments);
                
                console.log('[DeepSeek] Executing follow-up tool:', toolName, 'with args:', JSON.stringify(toolArgs, null, 2));
                
                // Verify the dates match what we expect
                if (toolName === targetTool && toolArgs.start_date && toolArgs.end_date) {
                  console.log('[DeepSeek] Verifying dates - Expected:', parsedResult.start_date, parsedResult.end_date, 'Got:', toolArgs.start_date, toolArgs.end_date);
                  if (toolArgs.start_date !== parsedResult.start_date || toolArgs.end_date !== parsedResult.end_date) {
                    console.warn('[DeepSeek] WARNING: Dates mismatch! Forcing correct dates...');
                    toolArgs.start_date = parsedResult.start_date;
                    toolArgs.end_date = parsedResult.end_date;
                  }
                }
                
                const result = await executeTool(toolName, toolArgs, userId, conversationId);
                
                console.log('[DeepSeek] Follow-up tool result:', toolName, '- Success:', result.success !== false, '- Result count:', Array.isArray(result) ? result.length : 'N/A');
                
                followUpToolResults.push({
                  tool_call_id: toolCall.id,
                  role: 'tool',
                  name: toolName,
                  content: JSON.stringify(result),
                });
              }
              
              // Make final API call with all tool results
              const finalResponse = await fetch(DEEPSEEK_API_URL, {
                method: 'POST',
                headers: {
                  'Content-Type': 'application/json',
                  Authorization: `Bearer ${apiKey}`,
                },
                body: JSON.stringify({
                  model: DEEPSEEK_MODEL,
                  messages: [
                    ...followUpMessages,
                    thirdChoice.message,
                    ...followUpToolResults,
                  ],
                  tools: getToolsDefinition(),
                  temperature: 0.7,
                }),
              });
              
              if (finalResponse.ok) {
                const finalData = await finalResponse.json();
                const finalChoice = finalData.choices[0];
                
                console.log('[DeepSeek] Final AI response after forced follow-up:', finalChoice.message.content);
                
                return {
                  content: finalChoice.message.content || '',
                  toolCalls: [...toolCalls, ...followUpToolCalls],
                };
              }
            }
          }
        }
      }
      
      return {
        content: finalChoice.message.content || '',
        toolCalls: toolCalls,
      };
    }

    // No tool calls - AI responded directly
    console.log('[DeepSeek] WARNING: AI responded without calling any tools. Content:', choice.message.content);
    
    // Enforcement: Check if user asked for client names but AI didn't call getClientsTool
    const userQueryLower = userMessage.toLowerCase();
    const lastUserMessage = conversationHistory.length > 0 ? conversationHistory[conversationHistory.length - 1]?.content?.toLowerCase() || '' : '';
    const combinedContext = (userQueryLower + ' ' + lastUserMessage).toLowerCase();
    
    const mentionsClients = 
      combinedContext.includes('client') && (
        combinedContext.includes('name') || 
        combinedContext.includes('list') || 
        combinedContext.includes('show') || 
        combinedContext.includes('tell') || 
        combinedContext.includes('give') ||
        combinedContext.includes('all') ||
        combinedContext.includes('my clients') ||
        combinedContext.includes('your clients')
      );
    
    const getClientsToolCalled = toolCalls && toolCalls.length > 0 && toolCalls.some((tc: any) => tc.function.name === 'getClientsTool');
    
    console.log('[DeepSeek] Client query check - mentionsClients:', mentionsClients, 'getClientsToolCalled:', getClientsToolCalled);
    
    // If user asked for clients but AI didn't call getClientsTool, force it
    if (mentionsClients && !getClientsToolCalled) {
      console.log('[DeepSeek] Detected client query without getClientsTool call. Forcing getClientsTool...');
      
      // Make API call to force getClientsTool execution
      const clientEnforcementMessages = [
        {
          role: 'system',
          content: `${getSystemKnowledge()}${userContextStr}`,
        },
        ...conversationHistory.map((msg) => ({
          role: msg.role,
          content: msg.content,
        })),
        {
          role: 'user',
          content: userMessage,
        },
        choice.message, // AI's response without tool call
        {
          role: 'system',
          content: `CRITICAL: The user asked for client names/list. You MUST call getClientsTool to get clients directly from the clients table. Do NOT use cached data. Do NOT extract clients from income/invoice records. Always call getClientsTool fresh to ensure you get ALL clients, including those with no transactions. Do NOT respond with text until you have called getClientsTool.`,
        },
      ];
      
      const clientEnforcementResponse = await fetch(DEEPSEEK_API_URL, {
        method: 'POST',
        headers: {
          'Content-Type': 'application/json',
          Authorization: `Bearer ${apiKey}`,
        },
        body: JSON.stringify({
          model: DEEPSEEK_MODEL,
          messages: clientEnforcementMessages,
          tools: getToolsDefinition(),
          temperature: 0.7,
        }),
      });
      
      if (clientEnforcementResponse.ok) {
        const clientEnforcementData = await clientEnforcementResponse.json();
        const clientEnforcementChoice = clientEnforcementData.choices[0];
        
        // Check if AI now called getClientsTool
        if (clientEnforcementChoice.message.tool_calls && clientEnforcementChoice.message.tool_calls.length > 0) {
          const clientToolCalls = clientEnforcementChoice.message.tool_calls;
          const clientToolResults: any[] = [];
          
          for (const toolCall of clientToolCalls) {
            const toolName = toolCall.function.name;
            const toolArgs = JSON.parse(toolCall.function.arguments);
            
            console.log('[DeepSeek] Executing enforced getClientsTool:', toolName);
            
            const result = await executeTool(toolName, toolArgs, userId, conversationId);
            
            clientToolResults.push({
              tool_call_id: toolCall.id,
              role: 'tool',
              name: toolName,
              content: JSON.stringify(result),
            });
          }
          
          // Make final API call with tool results
          const finalClientResponse = await fetch(DEEPSEEK_API_URL, {
>>>>>>> 49130d0d
            method: 'POST',
            headers: {
              'Content-Type': 'application/json',
              Authorization: `Bearer ${apiKey}`,
            },
            body: JSON.stringify({
              model: DEEPSEEK_MODEL,
<<<<<<< HEAD
              messages: followUpMessages,
              tool_choice: 'auto',
              temperature: 0.7,
              max_tokens: 2000,
            }),
          });

          if (!followUpResponse.ok) {
            throw new Error(`DeepSeek follow-up error: ${followUpResponse.status}`);
          }

          const followUpData = await followUpResponse.json();
          const finalMessage = followUpData.choices[0].message;

          return {
            content: finalMessage.content || 'Done!',
            tool_calls: toolResults,
          };
        }
      } catch (parseError) {
        console.error('[DeepSeek] Failed to parse text-based tool calls:', parseError);
        // Fall through to return raw content
      }
    }

    // No tool calls - return response directly
=======
              messages: [
                ...clientEnforcementMessages,
                clientEnforcementChoice.message,
                ...clientToolResults,
              ],
              tools: getToolsDefinition(),
              temperature: 0.7,
            }),
          });
          
          if (finalClientResponse.ok) {
            const finalClientData = await finalClientResponse.json();
            const finalClientChoice = finalClientData.choices[0];
            
            console.log('[DeepSeek] Final AI response after enforced getClientsTool:', finalClientChoice.message.content);
            
            return {
              content: finalClientChoice.message.content || '',
              toolCalls: clientToolCalls,
            };
          }
        }
      }
    }
    
    // Return regular text response
>>>>>>> 49130d0d
    return {
      content: choice.message.content || '',
    };
  } catch (error: any) {
    console.error('Error sending message to DeepSeek:', error);
    throw error;
  }
};

// Export alias for backward compatibility
export const sendMessageToDeepSeek = chatWithDeepSeek;<|MERGE_RESOLUTION|>--- conflicted
+++ resolved
@@ -24,7 +24,6 @@
 } from './aiTools';
 import type { ChatMessage } from './chatConversationService';
 
-<<<<<<< HEAD
 // Import shared tools
 import { parseDateQueryTool } from './tools/shared/dateTools';
 import { getClientsTool, createClientTool } from './tools/shared/clientTools';
@@ -61,8 +60,6 @@
 // Import user settings
 import { getUserSettings, getInvoiceSettings } from './userSettingsService';
 
-=======
->>>>>>> 49130d0d
 const DEEPSEEK_API_URL = 'https://api.deepseek.com/v1/chat/completions';
 const DEEPSEEK_MODEL = 'deepseek-chat'; // or 'deepseek-chat' depending on available models
 
@@ -117,7 +114,6 @@
         },
       },
     },
-<<<<<<< HEAD
 
     // UI Navigation guide tool
     {
@@ -177,71 +173,6 @@
             reference_number: { type: 'string', description: 'Reference number (optional)' },
             tax_rate: { type: 'number', description: 'Tax rate percentage (optional)' },
             currency: { type: 'string', description: 'Currency code (optional, defaults to user base currency)' },
-=======
-    {
-      type: 'function',
-      function: {
-        name: 'createInvoiceTool',
-        description: 'Create a new invoice. IMPORTANT: If client_name or client_id is not provided, the system will show a selection modal to the user. Do NOT guess or assume client names - if user says "use 4" or refers to a number, ask them to select from the list. The system will automatically use the user\'s base currency - do not specify currency.',
-        parameters: {
-          type: 'object',
-          properties: {
-            client_name: { type: 'string', description: 'Client name (ONLY if user explicitly provided it, otherwise leave empty to show selection)' },
-            client_id: { type: 'string', description: 'Client ID (if known, otherwise leave empty)' },
-            date: { type: 'string', description: 'Invoice date (YYYY-MM-DD)' },
-            due_date: { type: 'string', description: 'Due date (YYYY-MM-DD)' },
-            items: {
-              type: 'array',
-              items: {
-                type: 'object',
-                properties: {
-                  description: { type: 'string' },
-                  quantity: { type: 'number' },
-                  rate: { type: 'number' },
-                },
-                required: ['description', 'quantity', 'rate'],
-              },
-            },
-            notes: { type: 'string' },
-            tax_rate: { type: 'number' },
-          },
-          required: ['date', 'due_date', 'items'],
-        },
-      },
-    },
-    {
-      type: 'function',
-      function: {
-        name: 'getInvoicesTool',
-        description: 'Get invoices with optional filters (client, date range, status, month)',
-        parameters: {
-          type: 'object',
-          properties: {
-            client_id: { type: 'string' },
-            start_date: { type: 'string' },
-            end_date: { type: 'string' },
-            status: { type: 'string' },
-            month: { type: 'string', description: 'Month in format YYYY-MM' },
-          },
-        },
-      },
-    },
-    {
-      type: 'function',
-      function: {
-        name: 'createExpenseTool',
-        description: 'Create a new expense. IMPORTANT: If category_name or category_id is not provided, the system will show a selection modal. Do NOT guess category names - if user says "use category 3" or refers to a number, leave category_name and category_id empty to show selection.',
-        parameters: {
-          type: 'object',
-          properties: {
-            amount: { type: 'number' },
-            category_name: { type: 'string', description: 'Category name (ONLY if user explicitly provided the exact name, otherwise leave empty to show selection)' },
-            category_id: { type: 'string', description: 'Category ID (if known, otherwise leave empty)' },
-            description: { type: 'string' },
-            date: { type: 'string', description: 'Date (YYYY-MM-DD)' },
-            vendor: { type: 'string' },
-            project_id: { type: 'string' },
->>>>>>> 49130d0d
           },
           required: ['amount', 'description', 'date'],
         },
@@ -323,7 +254,6 @@
         parameters: {
           type: 'object',
           properties: {
-<<<<<<< HEAD
             income_id: { type: 'string', description: 'ID of the income record to update' },
             amount: { type: 'number', description: 'New amount' },
             description: { type: 'string', description: 'New description' },
@@ -334,24 +264,11 @@
             reference_number: { type: 'string', description: 'New reference number' },
             tax_rate: { type: 'number', description: 'New tax rate' },
             currency: { type: 'string', description: 'New currency code' },
-=======
-            start_date: { type: 'string', description: 'Start date in YYYY-MM-DD format. CRITICAL: Use the start_date value returned by parseDateQueryTool. Do NOT parse dates yourself - always call parseDateQueryTool first and use its returned start_date.' },
-            end_date: { type: 'string', description: 'End date in YYYY-MM-DD format. CRITICAL: Use the end_date value returned by parseDateQueryTool. Do NOT parse dates yourself - always call parseDateQueryTool first and use its returned end_date. For single date queries, set this to the same as start_date (from parseDateQueryTool result).' },
-            month: { type: 'string', description: 'Month in format YYYY-MM' },
-            client_id: { type: 'string', description: 'Filter by client ID (optional - prefer using client_name or search_term for better matching)' },
-            client_name: { type: 'string', description: 'Filter by client name (optional - will be resolved to client_id or used as search_term. CRITICAL: When user mentions a client name like "Abdullah Aslam", use client_name instead of trying to resolve client_id first. This ensures better matching.)' },
-            category_id: { type: 'string', description: 'Filter by category ID' },
-            project_id: { type: 'string', description: 'Filter by project ID' },
-            search_term: { type: 'string', description: 'Search in description, reference number, category name, client name, or company name. CRITICAL: When user mentions a client name, prefer using client_name parameter or search_term instead of client_id for better matching.' },
-            currency: { type: 'string', description: 'Filter by currency code (e.g., "USD", "EUR", "GBP")' },
-            tax_rate: { type: 'number', description: 'Filter by tax rate percentage (e.g., 20 for 20%)' },
-            amount: { type: 'number', description: 'Filter by exact amount (e.g., 239 for PKR 239)' },
->>>>>>> 49130d0d
-          },
-        },
-      },
-    },
-<<<<<<< HEAD
+          },
+          required: ['income_id'],
+        },
+      },
+    },
 
     // Expense tools
     {
@@ -578,8 +495,6 @@
     },
 
     // Client tools
-=======
->>>>>>> 49130d0d
     {
       type: 'function',
       function: {
@@ -650,33 +565,35 @@
         },
       },
     },
+
+    // Category tools
+    {
+      type: 'function',
+      function: {
+        name: 'getCategoriesTool',
+        description: 'Retrieves categories. Can filter by type (income or expense).',
+        parameters: {
+          type: 'object',
+          properties: {
+            type: { type: 'string', enum: ['income', 'expense'], description: 'Category type' },
+          },
+          required: [],
+        },
+      },
+    },
     {
       type: 'function',
       function: {
         name: 'createCategoryTool',
-        description: 'Create a new category (income or expense). Checks if category already exists first. Use this when user wants to create a category that doesn\'t exist in the system.',
-        parameters: {
-          type: 'object',
-          properties: {
-            name: { type: 'string', description: 'Category name (required)' },
-            type: { type: 'string', enum: ['income', 'expense'], description: 'Category type - income or expense (required)' },
-            color: { type: 'string', description: 'Category color hex code (optional, will be auto-assigned if not provided)' },
+        description: 'Creates a new category. Checks for duplicates before creating.',
+        parameters: {
+          type: 'object',
+          properties: {
+            name: { type: 'string', description: 'Category name' },
+            type: { type: 'string', enum: ['income', 'expense'], description: 'Category type' },
+            color: { type: 'string', description: 'Hex color code (optional)' },
           },
           required: ['name', 'type'],
-        },
-      },
-    },
-    {
-      type: 'function',
-      function: {
-        name: 'calculateMonthlyIncomeTool',
-        description: 'Calculate total income for a specific month',
-        parameters: {
-          type: 'object',
-          properties: {
-            month: { type: 'string', description: 'Month in format YYYY-MM' },
-          },
-          required: ['month'],
         },
       },
     },
@@ -864,9 +781,8 @@
 };
 
 /**
- * Execute a tool function based on tool name and arguments
+ * Build system prompt with user context
  */
-<<<<<<< HEAD
 const buildSystemPrompt = async (userId: string): Promise<string> => {
   try {
     const userSettings = await getUserSettings(userId);
@@ -953,30 +869,20 @@
 /**
  * Execute tool call
  */
-const executeToolCall = async (
-=======
 const executeTool = async (
->>>>>>> 49130d0d
   toolName: string,
   toolArguments: any,
   userId: string,
   conversationId: string,
   exchangeRates: Record<string, number> = {}
 ): Promise<any> => {
-<<<<<<< HEAD
   console.log(`[DeepSeek] Executing tool: ${toolName}`);
   console.log(`[DeepSeek] Tool arguments:`, JSON.stringify(args, null, 2));
 
   try {
     let result: any;
-=======
-  try {
-    console.log('[executeTool] Called tool:', toolName, 'with arguments:', JSON.stringify(toolArguments, null, 2));
-    
->>>>>>> 49130d0d
     switch (toolName) {
       case 'parseDateQueryTool':
-<<<<<<< HEAD
         result = await parseDateQueryTool(args.dateQuery);
         break;
 
@@ -1065,31 +971,6 @@
         return await getClientSummaryTool(userId, args);
 
       // Client tools
-=======
-        return await parseDateQueryTool(toolArguments.dateQuery);
-      
-      case 'createInvoiceTool':
-        return await createInvoiceTool(userId, conversationId, toolArguments);
-      
-      case 'getInvoicesTool':
-        return await getInvoicesTool(userId, toolArguments);
-      
-      case 'createExpenseTool':
-        return await createExpenseTool(userId, conversationId, toolArguments);
-      
-      case 'getExpensesTool':
-        return await getExpensesTool(userId, toolArguments);
-      
-      case 'createIncomeTool':
-        return await createIncomeTool(userId, conversationId, toolArguments);
-      
-      case 'updateIncomeTool':
-        return await updateIncomeTool(userId, conversationId, toolArguments);
-      
-      case 'getIncomeTool':
-        return await getIncomeTool(userId, toolArguments);
-      
->>>>>>> 49130d0d
       case 'getClientsTool':
         return await getClientsTool(userId);
       
@@ -1106,7 +987,6 @@
         return await createClientTool(userId, toolArguments);
       
       case 'createCategoryTool':
-<<<<<<< HEAD
         return await createCategoryTool(userId, args);
 
       // Tax rate tools
@@ -1131,13 +1011,6 @@
       case 'deleteProjectTool':
         return await deleteProjectTool(userId, args);
 
-=======
-        return await createCategoryTool(userId, toolArguments);
-      
-      case 'calculateMonthlyIncomeTool':
-        return await calculateMonthlyIncomeTool(userId, toolArguments.month);
-      
->>>>>>> 49130d0d
       default:
         return { error: `Unknown tool: ${toolName}` };
     }
@@ -1158,13 +1031,8 @@
   conversationHistory: ChatMessage[],
   userId: string,
   conversationId: string,
-<<<<<<< HEAD
   exchangeRates: Record<string, number> = {}
 ): Promise<{ content: string; tool_calls?: any[] }> => {
-=======
-  userContext?: Record<string, any>
-): Promise<{ content: string; toolCalls?: any[] }> => {
->>>>>>> 49130d0d
   try {
     console.log('[DeepSeek] chatWithDeepSeek called with exchange rates:', Object.keys(exchangeRates).length, 'currencies');
     if (Object.keys(exchangeRates).length > 0) {
@@ -1174,7 +1042,6 @@
     }
 
     const apiKey = await getDeepSeekApiKey();
-<<<<<<< HEAD
     const systemPrompt = await buildSystemPrompt(userId);
 
     // Build messages array (keep last 20 messages for context)
@@ -1182,22 +1049,6 @@
       { role: 'system', content: systemPrompt },
       ...messages.slice(-20).map((msg) => ({
         role: msg.role === 'user' ? 'user' : 'assistant',
-=======
-    
-    // Build messages array for DeepSeek
-    // Format user context for better readability
-    const userContextStr = userContext && Object.keys(userContext).length > 0
-      ? `\n\n=== USER CONTEXT ===\n${JSON.stringify(userContext, null, 2)}\n==================\n\nIMPORTANT: Always use the base_currency from User Context when displaying amounts. Do NOT default to USD.`
-      : '';
-    
-    const messages: any[] = [
-      {
-        role: 'system',
-        content: `${getSystemKnowledge()}${userContextStr}`,
-      },
-      ...conversationHistory.map((msg) => ({
-        role: msg.role,
->>>>>>> 49130d0d
         content: msg.content,
       })),
       {
@@ -1217,11 +1068,7 @@
         model: DEEPSEEK_MODEL,
         messages: messages,
         tools: getToolsDefinition(),
-<<<<<<< HEAD
         tool_choice: 'auto', // Explicitly enable tool calling
-=======
-        tool_choice: 'auto', // Let AI decide when to use tools
->>>>>>> 49130d0d
         temperature: 0.7,
       }),
     });
@@ -1233,7 +1080,6 @@
 
     const data = await response.json();
     const choice = data.choices[0];
-<<<<<<< HEAD
     const assistantMessage = choice.message;
 
     // Debug logging
@@ -1256,52 +1102,23 @@
 
         const result = await executeToolCall(toolName, toolArgs, userId, conversationId, exchangeRates);
         toolResults.push({ toolName, result });
-=======
-
-    // Check if AI wants to call a tool
-    console.log('[DeepSeek] AI response - has tool_calls:', !!choice.message.tool_calls);
-    console.log('[DeepSeek] AI response - tool_calls count:', choice.message.tool_calls?.length || 0);
-    console.log('[DeepSeek] AI response - content:', choice.message.content);
-    
-    const toolCalls: any[] = choice.message.tool_calls || [];
-    
-    if (toolCalls.length > 0) {
-      console.log('[DeepSeek] Tool calls detected:', toolCalls.map((tc: any) => ({ name: tc.function.name, args: tc.function.arguments })));
-      
-      // Execute tools and collect results
-      const toolResults: any[] = [];
-      
-      for (const toolCall of toolCalls) {
-        const toolName = toolCall.function.name;
-        const toolArgs = JSON.parse(toolCall.function.arguments);
-        
-        console.log('[DeepSeek] Executing tool:', toolName, 'with args:', JSON.stringify(toolArgs, null, 2));
-        
-        const result = await executeTool(toolName, toolArgs, userId, conversationId);
-        
-        console.log('[DeepSeek] Tool result:', toolName, '- Success:', result.success !== false, '- Result type:', Array.isArray(result) ? `Array(${result.length})` : typeof result);
-        
-        // If tool returned an error, include it in the response so AI can inform the user
-        if (result.success === false && result.error) {
-          toolResults.push({
-            tool_call_id: toolCall.id,
-            role: 'tool',
-            name: toolName,
-            content: JSON.stringify({ error: result.error, success: false }),
-          });
-        } else {
-          toolResults.push({
-            tool_call_id: toolCall.id,
-            role: 'tool',
-            name: toolName,
-            content: JSON.stringify(result),
-          });
-        }
->>>>>>> 49130d0d
       }
 
-      // Make second API call with tool results (include userContext in system message)
-      const secondResponse = await fetch(DEEPSEEK_API_URL, {
+      // Send tool results back to AI
+      const followUpMessages = [
+        ...apiMessages,
+        assistantMessage,
+        ...assistantMessage.tool_calls.map((tc: any, idx: number) => ({
+          role: 'tool',
+          tool_call_id: tc.id,
+          name: tc.function.name,
+          content: JSON.stringify(toolResults[idx].result),
+        })),
+      ];
+
+      console.log('[DeepSeek] Sending tool results back...');
+
+      const followUpResponse = await fetch(DEEPSEEK_API_URL, {
         method: 'POST',
         headers: {
           'Content-Type': 'application/json',
@@ -1309,38 +1126,17 @@
         },
         body: JSON.stringify({
           model: DEEPSEEK_MODEL,
-<<<<<<< HEAD
           messages: followUpMessages,
           tools: getToolsDefinition(),
           tool_choice: 'auto',
-=======
-          messages: [
-            {
-              role: 'system',
-              content: `${getSystemKnowledge()}${userContextStr}`,
-            },
-            ...conversationHistory.map((msg) => ({
-              role: msg.role,
-              content: msg.content,
-            })),
-            {
-              role: 'user',
-              content: userMessage,
-            },
-            choice.message, // AI's request to call tool
-            ...toolResults, // Tool execution results
-          ],
-          tools: getToolsDefinition(),
->>>>>>> 49130d0d
           temperature: 0.7,
         }),
       });
 
-      if (!secondResponse.ok) {
-        throw new Error(`DeepSeek API error on second call: ${secondResponse.status}`);
+      if (!followUpResponse.ok) {
+        throw new Error(`DeepSeek follow-up error: ${followUpResponse.status}`);
       }
 
-<<<<<<< HEAD
       const followUpData = await followUpResponse.json();
       const finalMessage = followUpData.choices[0].message;
 
@@ -1388,148 +1184,6 @@
 
         // Send results back to API
         const chainedResponse = await fetch(DEEPSEEK_API_URL, {
-=======
-      const secondData = await secondResponse.json();
-      const finalChoice = secondData.choices[0];
-      
-      console.log('[DeepSeek] Final AI response after tools:', finalChoice.message.content);
-      
-      // Check if AI's response promises to do something without actually calling tools
-      const aiResponseContent = (finalChoice.message.content || '').toLowerCase();
-      const aiSaysWillDo = 
-        aiResponseContent.includes('let me get') ||
-        aiResponseContent.includes('now let me') ||
-        aiResponseContent.includes("i'll check") ||
-        aiResponseContent.includes("i'll get") ||
-        aiResponseContent.includes('let me check') ||
-        aiResponseContent.includes('i will check') ||
-        aiResponseContent.includes('i will get');
-      
-      // Check if AI mentions dates/queries in its response
-      const aiMentionsDates = 
-        aiResponseContent.includes('date range') ||
-        aiResponseContent.includes('date') ||
-        aiResponseContent.includes('last month') ||
-        aiResponseContent.includes('this month') ||
-        aiResponseContent.includes('last week') ||
-        aiResponseContent.includes('check if') ||
-        aiResponseContent.includes('check any') ||
-        aiResponseContent.includes('existing records');
-      
-      // Option 3: Check if parseDateQueryTool was called and user query mentions income/expenses/invoices
-      // If so, and AI hasn't called getIncomeTool/getExpensesTool/getInvoicesTool, force another API call
-      const parseDateToolCalled = toolCalls.some((tc: any) => tc.function.name === 'parseDateQueryTool');
-      const getToolCalled = toolCalls.some((tc: any) => 
-        ['getIncomeTool', 'getExpensesTool', 'getInvoicesTool'].includes(tc.function.name)
-      );
-      
-      // Solution 4: Check required tool type specifically (will be set after we determine mentionsIncome/etc)
-      // This is a placeholder - will be updated after we check context
-      let requiredGetToolName: string | null = null;
-      let requiredGetToolCalled = false;
-      
-      // Also check if finalChoice has tool_calls (AI might call tools in the second response)
-      const finalChoiceHasToolCalls = finalChoice.message.tool_calls && finalChoice.message.tool_calls.length > 0;
-      const finalChoiceParseDateCalled = finalChoiceHasToolCalls && finalChoice.message.tool_calls.some((tc: any) => tc.function.name === 'parseDateQueryTool');
-      const finalChoiceGetToolCalled = finalChoiceHasToolCalls && finalChoice.message.tool_calls.some((tc: any) => 
-        ['getIncomeTool', 'getExpensesTool', 'getInvoicesTool'].includes(tc.function.name)
-      );
-      
-      console.log('[DeepSeek] Tool call check - parseDateToolCalled:', parseDateToolCalled, 'getToolCalled:', getToolCalled);
-      console.log('[DeepSeek] AI response analysis - aiSaysWillDo:', aiSaysWillDo, 'aiMentionsDates:', aiMentionsDates);
-      console.log('[DeepSeek] Final choice tool calls - hasToolCalls:', finalChoiceHasToolCalls, 'parseDateCalled:', finalChoiceParseDateCalled, 'getToolCalled:', finalChoiceGetToolCalled);
-      
-      // Solution 3: Check last 5 messages for context + check AI's response content for mentions
-      const userQueryLower = userMessage.toLowerCase();
-      
-      // Get last 5 messages for context checking
-      const last5Messages = conversationHistory.slice(-5).map((msg) => msg.content?.toLowerCase() || '').join(' ');
-      const combinedContext = (userQueryLower + ' ' + last5Messages + ' ' + aiResponseContent).toLowerCase();
-      
-      // Check both user query and AI's response for mentions
-      const userMentionsIncome = userQueryLower.includes('income') || userQueryLower.includes('earn') || userQueryLower.includes('revenue') || (userQueryLower.includes('have') && userQueryLower.includes('income'));
-      const userMentionsExpenses = userQueryLower.includes('expense') || userQueryLower.includes('spend');
-      const userMentionsInvoices = userQueryLower.includes('invoice') || userQueryLower.includes('bill');
-      
-      // Check AI's response for mentions
-      const aiMentionsIncome = aiResponseContent.includes('income') || aiResponseContent.includes('earn') || aiResponseContent.includes('revenue');
-      const aiMentionsExpenses = aiResponseContent.includes('expense') || aiResponseContent.includes('spend');
-      const aiMentionsInvoices = aiResponseContent.includes('invoice') || aiResponseContent.includes('bill');
-      
-      // Check context (last 5 messages) for mentions
-      const contextMentionsIncome = combinedContext.includes('income') || combinedContext.includes('earn') || combinedContext.includes('revenue');
-      const contextMentionsExpenses = combinedContext.includes('expense') || combinedContext.includes('spend');
-      const contextMentionsInvoices = combinedContext.includes('invoice') || combinedContext.includes('bill');
-      
-      // Combined mentions (user OR AI OR context)
-      const mentionsIncome = userMentionsIncome || aiMentionsIncome || contextMentionsIncome;
-      const mentionsExpenses = userMentionsExpenses || aiMentionsExpenses || contextMentionsExpenses;
-      const mentionsInvoices = userMentionsInvoices || aiMentionsInvoices || contextMentionsInvoices;
-      
-      // Solution 4: Determine required tool and check if it was called
-      requiredGetToolName = mentionsIncome ? 'getIncomeTool' : mentionsExpenses ? 'getExpensesTool' : mentionsInvoices ? 'getInvoicesTool' : null;
-      requiredGetToolCalled = requiredGetToolName ? toolCalls.some((tc: any) => tc.function.name === requiredGetToolName) : false;
-      const finalChoiceRequiredGetToolCalled = finalChoiceHasToolCalls && requiredGetToolName && finalChoice.message.tool_calls.some((tc: any) => tc.function.name === requiredGetToolName);
-      
-      // Check if user says "get all records" without specifying type
-      const userSaysRecords = userQueryLower.includes('records') || userQueryLower.includes('get all') || userQueryLower.includes('show all');
-      const userSpecifiesType = mentionsIncome || mentionsExpenses || mentionsInvoices;
-      
-      console.log('[DeepSeek] User query analysis - mentionsIncome:', mentionsIncome, 'mentionsExpenses:', mentionsExpenses, 'mentionsInvoices:', mentionsInvoices);
-      console.log('[DeepSeek] Context analysis - userSaysRecords:', userSaysRecords, 'userSpecifiesType:', userSpecifiesType, 'contextMentionsIncome:', contextMentionsIncome);
-      console.log('[DeepSeek] Solution 4 - requiredGetToolName:', requiredGetToolName, 'requiredGetToolCalled:', requiredGetToolCalled, 'finalChoiceRequiredGetToolCalled:', finalChoiceRequiredGetToolCalled);
-      
-      // Solution 3: If user says "get all records" without specifying type, check context or ask for clarification
-      if (userSaysRecords && !userSpecifiesType && !finalChoiceHasToolCalls) {
-        // Check if context (last 5 messages) gives us a clue
-        if (contextMentionsIncome || contextMentionsExpenses || contextMentionsInvoices) {
-          console.log('[DeepSeek] User said "get all records" but context shows type. Using context to determine tool.');
-          // Continue with enforcement below
-        } else {
-          // Not clear from context - return message asking for clarification
-          console.log('[DeepSeek] User said "get all records" without specifying type and context is unclear. Asking for clarification.');
-          return {
-            content: `I see you want to see records, but I'm not sure which type you're referring to. Are you asking about income, expenses, or invoices? Please clarify so I can show you the right information.`,
-            toolCalls: toolCalls,
-          };
-        }
-      }
-      
-      // If AI says it will do something (check dates, get records) but didn't call the required tool, force it
-      // Solution 4: Check if the specific required tool was called, not just any tool
-      const shouldEnforce = (mentionsIncome || mentionsExpenses || mentionsInvoices) && 
-                            !finalChoiceRequiredGetToolCalled && 
-                            !requiredGetToolCalled &&
-                            (aiSaysWillDo || !finalChoiceHasToolCalls);
-      
-      if (shouldEnforce) {
-        console.log('[DeepSeek] Detected AI promising to get records or missing required tool call. Forcing tool calls...');
-        
-        // Force parseDateQueryTool and getIncomeTool/getExpensesTool/getInvoicesTool
-        const enforcementMessages = [
-          {
-            role: 'system',
-            content: `${getSystemKnowledge()}${userContextStr}`,
-          },
-          ...conversationHistory.map((msg) => ({
-            role: msg.role,
-            content: msg.content,
-          })),
-          {
-            role: 'user',
-            content: userMessage,
-          },
-          choice.message, // AI's first tool call
-          ...toolResults, // Tool execution results
-          finalChoice.message, // AI's response that promised to do something
-          {
-            role: 'system',
-            content: `CRITICAL: You said you will check dates/get records, but you did not call the required tools. You MUST immediately call parseDateQueryTool with the date mentioned (e.g., "last month"), then IMMEDIATELY call the appropriate get tool (getIncomeTool/getExpensesTool/getInvoicesTool) with the returned dates. Do NOT respond with text - just call the tools.`,
-          },
-        ];
-        
-        const enforcementResponse = await fetch(DEEPSEEK_API_URL, {
->>>>>>> 49130d0d
           method: 'POST',
           headers: {
             'Content-Type': 'application/json',
@@ -1537,7 +1191,6 @@
           },
           body: JSON.stringify({
             model: DEEPSEEK_MODEL,
-<<<<<<< HEAD
             messages: currentMessages,
             tools: getToolsDefinition(),
             tool_choice: 'auto',
@@ -1603,127 +1256,6 @@
           console.log('[DeepSeek] Sending tool results back...');
 
           const followUpResponse = await fetch(DEEPSEEK_API_URL, {
-=======
-            messages: enforcementMessages,
-            tools: getToolsDefinition(),
-            temperature: 0.7,
-          }),
-        });
-        
-        if (enforcementResponse.ok) {
-          const enforcementData = await enforcementResponse.json();
-          const enforcementChoice = enforcementData.choices[0];
-          
-          // If AI now called tools, execute them
-          if (enforcementChoice.message.tool_calls && enforcementChoice.message.tool_calls.length > 0) {
-            const enforcementToolCalls = enforcementChoice.message.tool_calls;
-            const enforcementToolResults: any[] = [];
-            
-            for (const toolCall of enforcementToolCalls) {
-              const toolName = toolCall.function.name;
-              const toolArgs = JSON.parse(toolCall.function.arguments);
-              
-              console.log('[DeepSeek] Executing enforced tool:', toolName, 'with args:', JSON.stringify(toolArgs, null, 2));
-              
-              const result = await executeTool(toolName, toolArgs, userId, conversationId);
-              
-              enforcementToolResults.push({
-                tool_call_id: toolCall.id,
-                role: 'tool',
-                name: toolName,
-                content: JSON.stringify(result),
-              });
-            }
-            
-            // Make final API call with all tool results
-            const finalEnforcementResponse = await fetch(DEEPSEEK_API_URL, {
-              method: 'POST',
-              headers: {
-                'Content-Type': 'application/json',
-                Authorization: `Bearer ${apiKey}`,
-              },
-              body: JSON.stringify({
-                model: DEEPSEEK_MODEL,
-                messages: [
-                  ...enforcementMessages,
-                  enforcementChoice.message,
-                  ...enforcementToolResults,
-                ],
-                tools: getToolsDefinition(),
-                temperature: 0.7,
-              }),
-            });
-            
-            if (finalEnforcementResponse.ok) {
-              const finalEnforcementData = await finalEnforcementResponse.json();
-              const finalEnforcementChoice = finalEnforcementData.choices[0];
-              
-              console.log('[DeepSeek] Final AI response after enforced tool calls:', finalEnforcementChoice.message.content);
-              
-              return {
-                content: finalEnforcementChoice.message.content || '',
-                toolCalls: [...toolCalls, ...enforcementToolCalls],
-              };
-            }
-          }
-        }
-      }
-      
-      // If parseDateQueryTool was called but no get tool was called, and user query is about data fetching
-      if (parseDateToolCalled && !getToolCalled && (mentionsIncome || mentionsExpenses || mentionsInvoices)) {
-        console.log('[DeepSeek] Detected parseDateQueryTool called without follow-up get tool. Forcing follow-up...');
-        
-        // Find the parseDateQueryTool result - MUST be from the CURRENT tool call, not previous ones
-        const parseDateResult = toolResults.find((tr: any) => {
-          try {
-            const result = JSON.parse(tr.content);
-            const hasDates = result.success && result.start_date && result.end_date;
-            console.log('[DeepSeek] Checking parseDateResult:', result.start_date, result.end_date, 'hasDates:', hasDates);
-            return hasDates;
-          } catch (e) {
-            console.log('[DeepSeek] Error parsing parseDateResult:', e);
-            return false;
-          }
-        });
-        
-        if (parseDateResult) {
-          const parsedResult = JSON.parse(parseDateResult.content);
-          console.log('[DeepSeek] Found valid parseDateResult with dates:', parsedResult.start_date, 'to', parsedResult.end_date);
-          
-          // Determine which get tool to call based on user query
-          let targetTool = 'getIncomeTool';
-          if (mentionsExpenses) {
-            targetTool = 'getExpensesTool';
-          } else if (mentionsInvoices) {
-            targetTool = 'getInvoicesTool';
-          }
-          
-          console.log('[DeepSeek] Will force call to:', targetTool, 'with dates:', parsedResult.start_date, parsedResult.end_date);
-          
-          // Inject a system message that forces the AI to call the get tool
-          const followUpMessages = [
-            {
-              role: 'system',
-              content: `${getSystemKnowledge()}${userContextStr}`,
-            },
-            ...conversationHistory.map((msg) => ({
-              role: msg.role,
-              content: msg.content,
-            })),
-            {
-              role: 'user',
-              content: userMessage,
-            },
-            choice.message, // AI's request to call parseDateQueryTool
-            ...toolResults, // Tool execution results
-            {
-              role: 'system',
-              content: `CRITICAL: You have parsed the date query successfully. The user asked about ${mentionsIncome ? 'income' : mentionsExpenses ? 'expenses' : 'invoices'}. You MUST now call ${targetTool} with start_date="${parsedResult.start_date}" and end_date="${parsedResult.end_date}" to fetch the actual data for THIS SPECIFIC DATE. Do NOT use dates from previous queries. Do NOT respond with text until you have called this tool.`,
-            },
-          ];
-          
-          // Make third API call to force get tool execution
-          const thirdResponse = await fetch(DEEPSEEK_API_URL, {
             method: 'POST',
             headers: {
               'Content-Type': 'application/json',
@@ -1731,189 +1263,6 @@
             },
             body: JSON.stringify({
               model: DEEPSEEK_MODEL,
-              messages: followUpMessages,
-              tools: getToolsDefinition(),
-              temperature: 0.7,
-            }),
-          });
-          
-          if (thirdResponse.ok) {
-            const thirdData = await thirdResponse.json();
-            const thirdChoice = thirdData.choices[0];
-            
-            // If AI called the get tool, execute it
-            if (thirdChoice.message.tool_calls && thirdChoice.message.tool_calls.length > 0) {
-              const followUpToolCalls = thirdChoice.message.tool_calls;
-              const followUpToolResults: any[] = [];
-              
-              for (const toolCall of followUpToolCalls) {
-                const toolName = toolCall.function.name;
-                const toolArgs = JSON.parse(toolCall.function.arguments);
-                
-                console.log('[DeepSeek] Executing follow-up tool:', toolName, 'with args:', JSON.stringify(toolArgs, null, 2));
-                
-                // Verify the dates match what we expect
-                if (toolName === targetTool && toolArgs.start_date && toolArgs.end_date) {
-                  console.log('[DeepSeek] Verifying dates - Expected:', parsedResult.start_date, parsedResult.end_date, 'Got:', toolArgs.start_date, toolArgs.end_date);
-                  if (toolArgs.start_date !== parsedResult.start_date || toolArgs.end_date !== parsedResult.end_date) {
-                    console.warn('[DeepSeek] WARNING: Dates mismatch! Forcing correct dates...');
-                    toolArgs.start_date = parsedResult.start_date;
-                    toolArgs.end_date = parsedResult.end_date;
-                  }
-                }
-                
-                const result = await executeTool(toolName, toolArgs, userId, conversationId);
-                
-                console.log('[DeepSeek] Follow-up tool result:', toolName, '- Success:', result.success !== false, '- Result count:', Array.isArray(result) ? result.length : 'N/A');
-                
-                followUpToolResults.push({
-                  tool_call_id: toolCall.id,
-                  role: 'tool',
-                  name: toolName,
-                  content: JSON.stringify(result),
-                });
-              }
-              
-              // Make final API call with all tool results
-              const finalResponse = await fetch(DEEPSEEK_API_URL, {
-                method: 'POST',
-                headers: {
-                  'Content-Type': 'application/json',
-                  Authorization: `Bearer ${apiKey}`,
-                },
-                body: JSON.stringify({
-                  model: DEEPSEEK_MODEL,
-                  messages: [
-                    ...followUpMessages,
-                    thirdChoice.message,
-                    ...followUpToolResults,
-                  ],
-                  tools: getToolsDefinition(),
-                  temperature: 0.7,
-                }),
-              });
-              
-              if (finalResponse.ok) {
-                const finalData = await finalResponse.json();
-                const finalChoice = finalData.choices[0];
-                
-                console.log('[DeepSeek] Final AI response after forced follow-up:', finalChoice.message.content);
-                
-                return {
-                  content: finalChoice.message.content || '',
-                  toolCalls: [...toolCalls, ...followUpToolCalls],
-                };
-              }
-            }
-          }
-        }
-      }
-      
-      return {
-        content: finalChoice.message.content || '',
-        toolCalls: toolCalls,
-      };
-    }
-
-    // No tool calls - AI responded directly
-    console.log('[DeepSeek] WARNING: AI responded without calling any tools. Content:', choice.message.content);
-    
-    // Enforcement: Check if user asked for client names but AI didn't call getClientsTool
-    const userQueryLower = userMessage.toLowerCase();
-    const lastUserMessage = conversationHistory.length > 0 ? conversationHistory[conversationHistory.length - 1]?.content?.toLowerCase() || '' : '';
-    const combinedContext = (userQueryLower + ' ' + lastUserMessage).toLowerCase();
-    
-    const mentionsClients = 
-      combinedContext.includes('client') && (
-        combinedContext.includes('name') || 
-        combinedContext.includes('list') || 
-        combinedContext.includes('show') || 
-        combinedContext.includes('tell') || 
-        combinedContext.includes('give') ||
-        combinedContext.includes('all') ||
-        combinedContext.includes('my clients') ||
-        combinedContext.includes('your clients')
-      );
-    
-    const getClientsToolCalled = toolCalls && toolCalls.length > 0 && toolCalls.some((tc: any) => tc.function.name === 'getClientsTool');
-    
-    console.log('[DeepSeek] Client query check - mentionsClients:', mentionsClients, 'getClientsToolCalled:', getClientsToolCalled);
-    
-    // If user asked for clients but AI didn't call getClientsTool, force it
-    if (mentionsClients && !getClientsToolCalled) {
-      console.log('[DeepSeek] Detected client query without getClientsTool call. Forcing getClientsTool...');
-      
-      // Make API call to force getClientsTool execution
-      const clientEnforcementMessages = [
-        {
-          role: 'system',
-          content: `${getSystemKnowledge()}${userContextStr}`,
-        },
-        ...conversationHistory.map((msg) => ({
-          role: msg.role,
-          content: msg.content,
-        })),
-        {
-          role: 'user',
-          content: userMessage,
-        },
-        choice.message, // AI's response without tool call
-        {
-          role: 'system',
-          content: `CRITICAL: The user asked for client names/list. You MUST call getClientsTool to get clients directly from the clients table. Do NOT use cached data. Do NOT extract clients from income/invoice records. Always call getClientsTool fresh to ensure you get ALL clients, including those with no transactions. Do NOT respond with text until you have called getClientsTool.`,
-        },
-      ];
-      
-      const clientEnforcementResponse = await fetch(DEEPSEEK_API_URL, {
-        method: 'POST',
-        headers: {
-          'Content-Type': 'application/json',
-          Authorization: `Bearer ${apiKey}`,
-        },
-        body: JSON.stringify({
-          model: DEEPSEEK_MODEL,
-          messages: clientEnforcementMessages,
-          tools: getToolsDefinition(),
-          temperature: 0.7,
-        }),
-      });
-      
-      if (clientEnforcementResponse.ok) {
-        const clientEnforcementData = await clientEnforcementResponse.json();
-        const clientEnforcementChoice = clientEnforcementData.choices[0];
-        
-        // Check if AI now called getClientsTool
-        if (clientEnforcementChoice.message.tool_calls && clientEnforcementChoice.message.tool_calls.length > 0) {
-          const clientToolCalls = clientEnforcementChoice.message.tool_calls;
-          const clientToolResults: any[] = [];
-          
-          for (const toolCall of clientToolCalls) {
-            const toolName = toolCall.function.name;
-            const toolArgs = JSON.parse(toolCall.function.arguments);
-            
-            console.log('[DeepSeek] Executing enforced getClientsTool:', toolName);
-            
-            const result = await executeTool(toolName, toolArgs, userId, conversationId);
-            
-            clientToolResults.push({
-              tool_call_id: toolCall.id,
-              role: 'tool',
-              name: toolName,
-              content: JSON.stringify(result),
-            });
-          }
-          
-          // Make final API call with tool results
-          const finalClientResponse = await fetch(DEEPSEEK_API_URL, {
->>>>>>> 49130d0d
-            method: 'POST',
-            headers: {
-              'Content-Type': 'application/json',
-              Authorization: `Bearer ${apiKey}`,
-            },
-            body: JSON.stringify({
-              model: DEEPSEEK_MODEL,
-<<<<<<< HEAD
               messages: followUpMessages,
               tool_choice: 'auto',
               temperature: 0.7,
@@ -1940,34 +1289,6 @@
     }
 
     // No tool calls - return response directly
-=======
-              messages: [
-                ...clientEnforcementMessages,
-                clientEnforcementChoice.message,
-                ...clientToolResults,
-              ],
-              tools: getToolsDefinition(),
-              temperature: 0.7,
-            }),
-          });
-          
-          if (finalClientResponse.ok) {
-            const finalClientData = await finalClientResponse.json();
-            const finalClientChoice = finalClientData.choices[0];
-            
-            console.log('[DeepSeek] Final AI response after enforced getClientsTool:', finalClientChoice.message.content);
-            
-            return {
-              content: finalClientChoice.message.content || '',
-              toolCalls: clientToolCalls,
-            };
-          }
-        }
-      }
-    }
-    
-    // Return regular text response
->>>>>>> 49130d0d
     return {
       content: choice.message.content || '',
     };
